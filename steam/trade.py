--- conflicted
+++ resolved
@@ -90,11 +90,7 @@
     def __eq__(self, other):
         return isinstance(other, Asset) and self.instance_id == other.instance_id and self.class_id == other.class_id
 
-<<<<<<< HEAD
     def to_dict(self) -> dict:
-=======
-    def to_dict(self):
->>>>>>> d03c1366
         return {
             "assetid": str(self.asset_id),
             "amount": self.amount,
@@ -162,30 +158,6 @@
         self._is_tradable = bool(data.get('tradable', False))
         self._is_marketable = bool(data.get('marketable', False))
 
-<<<<<<< HEAD
-    async def list(self, price: Union[int, float]) -> None:
-        """|coro|
-        Creates a market listing for an item.
-
-        .. note::
-            This could result in an account termination,
-            this is just added for completeness sake.
-
-        Parameters
-        ----------
-        price: Union[:class:`int`, :class:`float`]
-            The price user pays for the item as a float.
-            eg. $1 = 1.00 or £2.50 = 2.50 etc.
-        """
-        if not isinstance(price, (int, float)):
-            raise TypeError(f'price should be of type int or float not {price.__class__.__name__!r}')
-        state = self._state
-        resp = await state.market.sell_item(self.asset_id, price)
-        if resp.get('needs_mobile_confirmation', False):
-            await self._state.get_and_confirm_confirmation(self.asset_id)
-
-=======
->>>>>>> d03c1366
     async def fetch_price(self) -> 'PriceOverview':
         """|coro|
         Fetches the price and volume sales of an item.
@@ -303,12 +275,8 @@
             Could be an empty if no matching items are found.
             This also removes the item from the inventory, if possible.
         """
-        items = [item for item in self if item.name == item_name]
-<<<<<<< HEAD
         items = items[:len(items) - 1 if limit is None else limit]
-=======
         items = items if limit is None else items[:limit]
->>>>>>> d03c1366
         for item in items:
             self.items.remove(item)
         return items
@@ -385,9 +353,7 @@
         else:
             self.items_to_receive = []
 
-<<<<<<< HEAD
     def __init__(self, state: 'ConnectionState', data: dict):
-=======
         if type(items_to_send) is Item:
             self.items_to_send = [items_to_send]
         elif type(items_to_send) is list:
@@ -402,7 +368,6 @@
     def _from_api(cls, state, data):
         self = cls(items_to_send=None, items_to_receive=None)
         self._has_been_sent = True
->>>>>>> d03c1366
         self._state = state
         self._update(data)
         return self
@@ -441,15 +406,9 @@
         :exc:`~steam.ConfirmationError`
             No matching confirmation could not be found.
         """
-<<<<<<< HEAD
         if self.is_gift():
             return  # no point trying to confirm it
-        if self.state not in (ETradeOfferState.Active, ETradeOfferState.ConfirmationNeed):
-=======
-        if self.is_gift():  # no point trying to confirm it
-            return
         if self.state not in (ETradeOfferState.Active, ETradeOfferState.ConfirmationNeed) or not self._has_been_sent:
->>>>>>> d03c1366
             raise ClientException('This trade cannot be confirmed')
         if not await self._state.get_and_confirm_confirmation(self.id):
             raise ConfirmationError('No matching confirmation could be found for this trade')
