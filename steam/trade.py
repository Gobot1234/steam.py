# -*- coding: utf-8 -*-

"""
The MIT License (MIT)

Copyright (c) 2020 James

Permission is hereby granted, free of charge, to any person obtaining a copy
of this software and associated documentation files (the "Software"), to deal
in the Software without restriction, including without limitation the rights
to use, copy, modify, merge, publish, distribute, sublicense, and/or sell
copies of the Software, and to permit persons to whom the Software is
furnished to do so, subject to the following conditions:

The above copyright notice and this permission notice shall be included in all
copies or substantial portions of the Software.

THE SOFTWARE IS PROVIDED "AS IS", WITHOUT WARRANTY OF ANY KIND, EXPRESS OR
IMPLIED, INCLUDING BUT NOT LIMITED TO THE WARRANTIES OF MERCHANTABILITY,
FITNESS FOR A PARTICULAR PURPOSE AND NONINFRINGEMENT. IN NO EVENT SHALL THE
AUTHORS OR COPYRIGHT HOLDERS BE LIABLE FOR ANY CLAIM, DAMAGES OR OTHER
LIABILITY, WHETHER IN AN ACTION OF CONTRACT, TORT OR OTHERWISE, ARISING FROM,
OUT OF OR IN CONNECTION WITH THE SOFTWARE OR THE USE OR OTHER DEALINGS IN THE
SOFTWARE.
"""

from __future__ import annotations

import asyncio
from datetime import datetime
from typing import TYPE_CHECKING, Any, Generic, Iterator, Optional, TypeVar, Union

from typing_extensions import TypedDict

from .enums import ETradeOfferState
from .errors import ClientException, ConfirmationError
from .game import Game

if TYPE_CHECKING:
    from .state import ConnectionState
    from .user import BaseUser, User


__all__ = (
    "Item",
    "Asset",
    "Inventory",
    "TradeOffer",
)

Items = Union["Item", "Asset"]
I = TypeVar("I", "Item", "Asset")


class AssetToDict(TypedDict):
    assetid: str
    amount: int
    appid: str
    contextid: str


class AssetDict(AssetToDict):
    instanceid: str
    classid: str
    missing: bool


class DescriptionDict(TypedDict, total=False):
    instanceid: str
    classid: str
    market_name: str
    currency: int
    name: str
    market_hash_name: str
    name_color: str
    background_color: str  # hex code
    type: str
    descriptions: dict[str, str]
    market_actions: list[dict[str, str]]
    tags: list[dict[str, str]]
    actions: list[dict[str, str]]
    icon_url: str
    icon_url_large: str
    tradable: bool  # 1 vs 0
    marketable: bool  # same as above
    commodity: int  # might be a bool


class ItemDict(AssetDict, DescriptionDict):
    """We combine Assets with their matching Description to form items."""


class InventoryDict(TypedDict):
    assets: list[AssetDict]
    descriptions: list[DescriptionDict]
    total_inventory_count: int
    success: int  # EResult
    rwgrsn: int  # p. much always -2


class TradeOfferDict(TypedDict):
    tradeofferid: str
    tradeid: str  # no clue what this is (its not the useful one)
    accountid_other: int
    message: str
    trade_offer_state: int  # ETradeOfferState
    expiration_time: int  # unix timestamps
    time_created: int
    time_updated: int
    escrow_end_date: int
    items_to_give: list[ItemDict]
    items_to_receive: list[ItemDict]
    is_our_offer: bool
    from_real_time_trade: bool
    confirmation_method: int  # 2 is mobile 1 might be email? not a clue what other values are


class Asset:
    """Base most version of an item. This class should only be received when Steam fails to find a matching item for
    its class and instance IDs.

    .. container:: operations

        .. describe:: x == y

            Checks if two assets are equal.

    Attributes
    -------------
    game: :class:`~steam.Game`
        The game the item is from.
    asset_id: :class:`str`
        The assetid of the item.
    amount: :class:`int`
        The amount of the same asset there are in the inventory.
    instance_id: :class:`str`
        The instanceid of the item.
    class_id: :class:`str`
        The classid of the item.
    """

    __slots__ = ("game", "amount", "class_id", "asset_id", "instance_id", "name")

    def __init__(self, data: AssetDict):
        self.asset_id = int(data["assetid"])
        self.game = Game(id=data["appid"])
        self.amount = int(data["amount"])
        self.instance_id = int(data["instanceid"])
        self.class_id = int(data["classid"])
        self.name = None  # so we don't raise AttributeError

    def __repr__(self) -> str:
        attrs = (
            "game",
            "amount",
            "class_id",
            "asset_id",
            "instance_id",
        )
        resolved = [f"{attr}={getattr(self, attr)!r}" for attr in attrs]
        return f"<Asset {' '.join(resolved)}>"

    def __eq__(self, other: Any) -> bool:
        return isinstance(other, Asset) and self.instance_id == other.instance_id and self.class_id == other.class_id

    def to_dict(self) -> AssetToDict:
        return {
            "assetid": str(self.asset_id),
            "amount": self.amount,
            "appid": str(self.game.id),
            "contextid": str(self.game.context_id),
        }


class Item(Asset):
    """Represents an item in an User's inventory.

    .. container:: operations

        .. describe:: x == y

            Checks if two items are equal.

    Attributes
    -------------
    name: Optional[:class:`str`]
        The market_name of the item.
    display_name: Optional[:class:`str`]
        The displayed name of the item. This could be different to
        :attr:`Item.name` if the item is user re-nameable.
    colour: Optional[:class:`int`]
        The colour of the item.
    descriptions: Optional[:class:`str`]
        The descriptions of the item.
    type: Optional[:class:`str`]
        The type of the item.
    tags: Optional[:class:`str`]
        The tags of the item.
    icon_url: Optional[:class:`str`]
        The icon_url of the item. Uses the large (184x184 px) image url.
    """

    __slots__ = (
        "name",
        "type",
        "tags",
        "colour",
        "icon_url",
        "display_name",
        "descriptions",
        "_is_tradable",
        "_is_marketable",
    )

    def __init__(self, data: ItemDict):
        super().__init__(data)
        self._from_data(data)

    def __repr__(self) -> str:
        asset_repr = super().__repr__()[7:-1]
        attrs = ("name",)
        resolved = [f"{attr}={getattr(self, attr)!r}" for attr in attrs]
        resolved.append(asset_repr)
        return f"<Item {' '.join(resolved)}>"

    def _from_data(self, data: ItemDict) -> None:
        self.name = data.get("market_name")
        self.display_name = data.get("name")
        self.colour = int(data["name_color"], 16) if "name_color" in data else None
        self.descriptions = data.get("descriptions")
        self.type = data.get("type")
        self.tags = data.get("tags")
        self.icon_url = (
            f'https://steamcommunity-a.akamaihd.net/economy/image/{data["icon_url_large"]}'
            if "icon_url_large" in data
            else None
        )
        self._is_tradable = bool(data.get("tradable", False))
        self._is_marketable = bool(data.get("marketable", False))

    def is_tradable(self) -> bool:
        """:class:`bool`: Whether the item is tradable."""
        return self._is_tradable

    def is_marketable(self) -> bool:
        """:class:`bool`: Whether the item is marketable."""
        return self._is_marketable


class Inventory(Generic[I]):
    """Represents a User's inventory.

    .. container:: operations

        .. describe:: len(x)

            Returns how many items are in the inventory.

        .. describe:: iter(x)

            Iterates over the inventory's items.

        .. describe:: y in x

            Determines if an item is in the inventory based off of its :attr:`class_id` and :attr:`instance_id`.


    Attributes
    -------------
    items: list[Union[:class:`Item`, :class:`Asset`]]
        A list of the inventory's items.
    owner: :class:`~steam.User`
        The owner of the inventory.
    game: Optional[:class:`steam.Game`]
        The game the inventory the game belongs to.
    """

    __slots__ = ("game", "items", "owner", "_state", "_total_inventory_count")

    items: list[I]
    game: Optional[Game]

    def __new__(cls, *args: Any, **kwargs: Any):
        return object.__new__(cls)  # patch https://bugs.python.org/issue39168

    def __init__(self, state: ConnectionState, data: InventoryDict, owner: BaseUser):
        self._state = state
        self.owner = owner
        self.items = []
        self._update(data)

    def __repr__(self) -> str:
        attrs = ("owner", "game")
        resolved = [f"{attr}={getattr(self, attr)!r}" for attr in attrs]
        return f"<{self.__class__.__name__} {' '.join(resolved)}>"

    def __len__(self) -> int:
        return self._total_inventory_count

    def __iter__(self) -> Iterator[I]:
        return iter(self.items)

    def __contains__(self, item: Asset) -> bool:
        if not isinstance(item, Asset):
            raise TypeError(
                f"unsupported operand type(s) for 'in': {item.__class__.__qualname__!r} and {self.__class__.__name__!r}"
            )
        return item in self.items

    def _update(self, data: InventoryDict) -> None:
        try:
            self.game = Game(id=int(data["assets"][0]["appid"]))
        except KeyError:  # they don't have an inventory in this game
            self.game = None
            self.items = []
            self._total_inventory_count = 0
        else:
            for asset in data["assets"]:
                for item in data["descriptions"]:
                    if item["instanceid"] == asset["instanceid"] and item["classid"] == asset["classid"]:
                        item.update(asset)
                        self.items.append(Item(data=item))
                        break
                else:
                    self.items.append(Asset(data=asset))
            self._total_inventory_count = data["total_inventory_count"]

    async def update(self) -> None:
        """|coro|
        Re-fetches the inventory.
        """
        data = await self._state.http.get_user_inventory(self.owner.id64, self.game.id, self.game.context_id)
        self._update(data)

<<<<<<< HEAD
    def filter_items(self, *names: str, limit: int) -> list[I]:
=======
    def filter_items(self, *names: str, limit: Optional[int] = None) -> list[I]:
>>>>>>> 5fcca866
        """A helper function that filters items by name from the inventory.

        Parameters
        ------------
        *names: :class:`str`
            The names of the items to filter for.
        limit: Optional[:class:`int`]
            The maximum amount of items to return. Checks from the front of the items.

        Raises
        -------
        :exc:`ValueError`
            You passed a limit and multiple item names.

        Returns
        ---------
        list[:class:`Item`]
            The matching items.
        """
        if len(names) > 1 and limit:
            raise ValueError("Cannot pass a limit with multiple items")
        items = [item for item in self if item.name in names]
        return items if limit is None else items[:limit]

    def get_item(self, name: str) -> Optional[I]:
        """A helper function that gets an item by name from the inventory.

        Parameters
        ----------
        name: :class:`str`
            The item to get from the inventory.

        Returns
        -------
        Optional[:class:`Item`]
            Returns the first item found with a matching name. Could be ``None`` if no matching item is found.
        """
        item = self.filter_items(name, limit=1)
        return item[0] if item else None


class TradeOffer:
    """Represents a trade offer from/to send to a User.
    This can also be used in :meth:`steam.User.send`.

    Parameters
    ----------
    item_to_send: Optional[:class:`steam.Item`]
        The item to send with the trade offer.
    item_to_receive: Optional[:class:`steam.Item`]
        The item to receive with the trade offer.
    items_to_send: Optional[list[:class:`steam.Item`]]
        The items you are sending to the other user.
    items_to_receive: Optional[list[:class:`steam.Item`]]
        The items you are sending to the other user.
    token: Optional[:class:`str`]
        The the trade token used to send trades to users who aren't on the ClientUser's friend's list.
    message: Optional[:class:`str`]
         The offer message to send with the trade.

    Attributes
    ----------
    partner: Union[:class:`~steam.User`, :class:`~steam.SteamID`]
        The trade offer partner. This should only ever be a :class:`~steam.SteamID` if the partner's profile is private.
    items_to_send: Union[list[:class:`Item`]]
        A list of items to send to the partner.
    items_to_receive: Union[list[:class:`Item`]]
        A list of items to receive from the partner.
    state: :class:`~steam.ETradeOfferState`
        The offer state of the trade for the possible types see :class:`~steam.ETradeOfferState`.
    message: :class:`str`
        The message included with the trade offer.
    id: :class:`int`
        The trade's offer ID.
    expires: :class:`datetime.datetime`
        The time at which the trade automatically expires.
    escrow: Optional[:class:`datetime.timedelta`]
        The time at which the escrow will end. Can be ``None`` if there is no escrow on the trade.
    """

    __slots__ = (
        "id",
        "state",
        "escrow",
        "partner",
        "message",
        "token",
        "expires",
        "items_to_send",
        "items_to_receive",
        "_has_been_sent",
        "_state",
        "_is_our_offer",
    )

    def __init__(
        self,
        *,
        message: Optional[str] = None,
        token: Optional[str] = None,
        item_to_send: Optional[Items] = None,
        item_to_receive: Optional[Items] = None,
        items_to_send: Optional[list[Items]] = None,
        items_to_receive: Optional[list[Items]] = None,
    ):
        self.items_to_receive: list[Items] = items_to_receive or []
        self.items_to_send: list[Items] = items_to_send or []
        if item_to_receive:
            self.items_to_receive.append(item_to_receive)
        if item_to_send:
            self.items_to_send.append(item_to_send)
        self.message: str = message if message is not None else ""
        self.token: Optional[str] = token
        self._has_been_sent = False
        self.partner: Optional[User] = None
        self.state = ETradeOfferState.Invalid

    @classmethod
    async def _from_api(cls, state: ConnectionState, data: TradeOfferDict) -> TradeOffer:
        trade = cls()
        trade._has_been_sent = True
        trade._state = state
        trade._update(data)
        trade.partner = int(data["accountid_other"])
        return trade

    def __repr__(self) -> str:
        attrs = ("id", "state", "partner")
        resolved = [f"{attr}={getattr(self, attr, None)!r}" for attr in attrs]
        return f"<TradeOffer {' '.join(resolved)}>"

    def _update(self, data: TradeOfferDict) -> None:
        self.message = data.get("message") or None
        self.id = int(data["tradeofferid"])
        expires = data.get("expiration_time")
        escrow = data.get("escrow_end_date")
        self.expires = datetime.utcfromtimestamp(expires) if expires else None
        self.escrow = datetime.utcfromtimestamp(escrow) - datetime.utcnow() if escrow else None
        self.state = ETradeOfferState(data.get("trade_offer_state", 1))
        self.items_to_send = [Item(data=item) for item in data.get("items_to_give", [])]
        self.items_to_receive = [Item(data=item) for item in data.get("items_to_receive", [])]
        self._is_our_offer = data.get("is_our_offer", False)

    def __eq__(self, other: Any) -> bool:
        return isinstance(other, TradeOffer) and self._has_been_sent and other._has_been_sent and self.id == other.id

    async def confirm(self) -> None:
        """|coro|
        Confirms the :class:`TradeOffer`.
        This rarely needs to be called as the client handles most of these.

        Raises
        ------
        :exc:`~steam.ClientException`
            The trade is not active.
        :exc:`~steam.ConfirmationError`
            No matching confirmation could not be found.
        """
        self._check_active()
        if self.is_gift():
            return  # no point trying to confirm it
        if not await self._state.get_and_confirm_confirmation(self.id):
            raise ConfirmationError("No matching confirmation could be found for this trade")
        del self._state._confirmations[self.id]

    async def accept(self) -> None:
        """|coro|
        Accepts the :class:`TradeOffer`.

        Note
        ----
        This also calls :meth:`confirm` (if necessary) so you don't have to.

        Raises
        ------
        :exc:`~steam.ClientException`
            The trade is either not active, already accepted or not from the ClientUser.
        :exc:`~steam.ConfirmationError`
            No matching confirmation could not be found.
        """
        self._check_active()
        if self.state == ETradeOfferState.Accepted:
            raise ClientException("This trade has already been accepted")
        if self.is_our_offer():
            raise ClientException("You cannot accept an offer the ClientUser has made")
        resp = await self._state.http.accept_user_trade(self.partner.id64, self.id)
        if resp.get("needs_mobile_confirmation", False):
            for tries in range(5):
                try:
                    await self.confirm()
                except ConfirmationError:
                    break
                except ClientException:
                    await asyncio.sleep(tries * 2)

    async def decline(self) -> None:
        """|coro|
        Declines the :class:`TradeOffer`.

        Raises
        ------
        :exc:`~steam.ClientException`
            The trade is either not active, already declined or not from the ClientUser.
        """
        self._check_active()
        if self.state == ETradeOfferState.Declined:
            raise ClientException("This trade has already been declined")
        if self.is_our_offer():
            raise ClientException("You cannot decline an offer the ClientUser has made")
        await self._state.http.decline_user_trade(self.id)

    async def cancel(self) -> None:
        """|coro|
        Cancels the :class:`TradeOffer`

        Raises
        ------
        :exc:`~steam.ClientException`
            The trade is either not active, already cancelled or is from the ClientUser.
        """
        self._check_active()
        if self.state == ETradeOfferState.Canceled:
            raise ClientException("This trade has already been cancelled")
        if not self.is_gift():
            raise ClientException("Offer wasn't created by the ClientUser and therefore cannot be canceled")
        await self._state.http.cancel_user_trade(self.id)

    async def counter(self, trade: TradeOffer) -> None:
        """|coro|
        Counters a trade offer from an :class:`User`.

        Parameters
        -----------
        trade: :class:`TradeOffer`
            The trade offer to counter with.

        Raises
        ------
        :exc:`~steam.ClientException`
            The trade from the ClientUser or it isn't active.
        """
        if not self._has_been_sent:
            raise ClientException("This trade isn't active")
        if self.is_our_offer():
            raise ClientException("You cannot counter an offer the ClientUser has made")

        to_send = [item.to_dict() for item in trade.items_to_send]
        to_receive = [item.to_dict() for item in trade.items_to_receive]
        resp = await self._state.http.send_trade_offer(
            self.partner, to_send, to_receive, trade.token, trade.message, trade_id=self.id
        )
        if resp.get("needs_mobile_confirmation", False):
            await self._state.get_and_confirm_confirmation(int(resp["tradeofferid"]))

    def is_gift(self) -> bool:
        """:class:`bool`: Helper method that checks if an offer is a gift to the :class:`~steam.ClientUser`"""
        return self.items_to_receive and not self.items_to_send

    def is_our_offer(self) -> bool:
        """:class:`bool`: Whether the offer was created by the :class:`~steam.ClientUser`."""
        return self._is_our_offer

    def _check_active(self) -> None:
        if self.state not in (ETradeOfferState.Active, ETradeOfferState.ConfirmationNeed) or not self._has_been_sent:
            raise ClientException("This trade is not active")<|MERGE_RESOLUTION|>--- conflicted
+++ resolved
@@ -332,11 +332,7 @@
         data = await self._state.http.get_user_inventory(self.owner.id64, self.game.id, self.game.context_id)
         self._update(data)
 
-<<<<<<< HEAD
-    def filter_items(self, *names: str, limit: int) -> list[I]:
-=======
     def filter_items(self, *names: str, limit: Optional[int] = None) -> list[I]:
->>>>>>> 5fcca866
         """A helper function that filters items by name from the inventory.
 
         Parameters
