# -*- coding: utf-8 -*-

"""
The MIT License (MIT)

Copyright (c) 2015-present Rapptz
Copyright (c) 2015 Rossen Georgiev <rossen@rgp.io>
Copyright (c) 2020 James

Permission is hereby granted, free of charge, to any person obtaining a copy
of this software and associated documentation files (the "Software"), to deal
in the Software without restriction, including without limitation the rights
to use, copy, modify, merge, publish, distribute, sublicense, and/or sell
copies of the Software, and to permit persons to whom the Software is
furnished to do so, subject to the following conditions:

The above copyright notice and this permission notice shall be included in all
copies or substantial portions of the Software.

THE SOFTWARE IS PROVIDED "AS IS", WITHOUT WARRANTY OF ANY KIND, EXPRESS OR
IMPLIED, INCLUDING BUT NOT LIMITED TO THE WARRANTIES OF MERCHANTABILITY,
FITNESS FOR A PARTICULAR PURPOSE AND NONINFRINGEMENT. IN NO EVENT SHALL THE
AUTHORS OR COPYRIGHT HOLDERS BE LIABLE FOR ANY CLAIM, DAMAGES OR OTHER
LIABILITY, WHETHER IN AN ACTION OF CONTRACT, TORT OR OTHERWISE, ARISING FROM,
OUT OF OR IN CONNECTION WITH THE SOFTWARE OR THE USE OR OTHER DEALINGS IN THE
SOFTWARE.

This is a modified version of
https://github.com/Rapptz/discord.py/blob/master/discord/gateway.py
and https://github.com/ValvePython/steam/blob/master/steam/core/cm.py
"""

from __future__ import annotations

import asyncio
import logging
import random
import struct
import sys
import threading
import time
import traceback
from gzip import _GzipReader as GZipReader
from io import BytesIO
from typing import TYPE_CHECKING, Any, Callable, Generic, Optional, TypeVar, Union

import aiohttp
import attr
from typing_extensions import Literal

from . import utils
from .enums import EPersonaState, EResult
from .errors import NoCMsFound
from .iterators import AsyncIterator
from .models import Registerable, register
from .protobufs import EMsg, GCMsg, GCMsgProto, Msg, MsgBase, MsgProto
from .protobufs.steammessages_clientserver_2 import CMsgGcClient

if TYPE_CHECKING:
    from .client import Client
    from .enums import EUIMode
    from .game import GameToDict
    from .protobufs.steammessages_base import CMsgMulti
    from .protobufs.steammessages_clientserver_login import CMsgClientLogonResponse
    from .state import ConnectionState, EventParser


__all__ = (
    "ConnectionClosed",
    "CMServerList",
    "SteamWebSocket",
    "return_true",
    "Msgs",
)

log = logging.getLogger(__name__)
Msgs = Union[MsgProto, Msg]
M = TypeVar("M", bound=MsgBase)


def return_true(*_, **__) -> Literal[True]:
    return True


@attr.dataclass(slots=True)
class EventListener(Generic[M]):
    emsg: EMsg
    check: Callable[[M], bool]
    future: asyncio.Future[M]


@attr.dataclass(slots=True)
class CMServer:
    url: str
    score: float = 0.0


class ConnectionClosed(Exception):
    def __init__(self, cm: CMServer, cms: CMServerList):
        self.cm = cm
        self.cm_list = cms
        super().__init__(f"Connection to {self.cm.url}, has closed.")


class WebSocketClosure(Exception):
    """An exception to make up for the fact that aiohttp doesn't signal closure."""


class CMServerList(AsyncIterator[CMServer]):
    __slots__ = ("cms", "cell_id", "_state")

    def __init__(self, state: ConnectionState, first_cm_to_try: Optional[CMServer] = None):
        super().__init__(state, None, None, None)
        self.cms: list[CMServer] = []
        self.cell_id = 0
        if first_cm_to_try is not None:
            self.append(first_cm_to_try)

    async def fill(self) -> None:
        if not await self.fetch_servers_from_api():
            raise NoCMsFound("No Community Managers could be found to connect to")

        if not self.cms:
            log.debug("No good servers left. Resetting...")
            self.reset_all()
            return await self.fill()

        random.shuffle(self.cms)
        for cm in await self.ping_cms(self.cms):
            self.append(cm)

    def clear(self) -> None:
        if self.cms:
            log.debug("List cleared.")
        self.cms = []

    async def fetch_servers_from_api(self, cell_id: int = 0) -> bool:
        log.debug("Attempting to fetch servers from the WebAPI")
        self.cell_id = cell_id
        try:
            resp = await self._state.http.get_cm_list(cell_id)
        except Exception as e:
            log.error(f"WebAPI fetch request failed with result: {e!r}")
            return False

        resp = resp["response"]
        if resp["result"] != EResult.OK:
            log.error(
                f"Fetching the CMList failed with: Result: {EResult(resp['result'])!r}. Message: {resp['message']!r}"
            )
            return False

        websockets_list = resp["serverlist_websockets"]
        log.debug(f"Received {len(websockets_list)} servers from WebAPI")

        self.cell_id = cell_id
        self.merge_list(websockets_list)

        return True

    def reset_all(self) -> None:
        log.debug("Marking all CM servers as good.")
        for cm in self.cms:
            cm.score = 0.0

    def merge_list(self, hosts: list[str]) -> None:
        total = len(self.cms)
        urls = [cm.url for cm in self.cms]
        for url in hosts:
            if url not in urls:
                self.cms.append(CMServer(url))
        if len(self.cms) > total:
            log.debug(f"Added {len(self.cms) - total} new CM server addresses.")

    async def ping_cms(self, cms: Optional[list[CMServer]] = None, to_ping: int = 10) -> list[CMServer]:
        cms = self.cms or cms
        best_cms = []
        for cm in cms[:to_ping]:
            # TODO dynamically make sure we get good ones by checking len and stuff
            start = time.perf_counter()
            try:
                resp = await asyncio.wait_for(self._state.http._session.get(f"https://{cm.url}/cmping/"), timeout=5)
                if resp.status != 200:
                    raise aiohttp.ClientError
                load = resp.headers["X-Steam-CMLoad"]
            except (KeyError, asyncio.TimeoutError, aiohttp.ClientError):
                try:
                    self.cms.remove(cm)
                except ValueError:
                    pass
            else:
                latency = time.perf_counter() - start
                cm.score = (int(load) * 2) + latency
                best_cms.append(cm)
        log.debug("Finished pinging CMs")
        return sorted(best_cms, key=lambda cm: cm.score, reverse=True)


class KeepAliveHandler(threading.Thread):  # ping commands are cool
    def __init__(self, ws: SteamWebSocket, interval: int):
        super().__init__()
        self.ws = ws
        self.interval = interval
        self._main_thread_id = self.ws.thread_id
        self.heartbeat = MsgProto(EMsg.ClientHeartBeat)
        self.msg = "Keeping websocket alive with heartbeat {}."
        self.block_msg = "Heartbeat blocked for more than {} seconds."
        self.behind_msg = "Can't keep up, websocket is {:.1f} behind."
        self._stop_ev = threading.Event()
        self._last_ack = time.perf_counter()
        self._last_send = time.perf_counter()
        self.latency = float("inf")

    def run(self) -> None:
        while not self._stop_ev.wait(self.interval):
            log.debug(self.msg.format(self.heartbeat))
            coro = self.ws.send_as_proto(self.heartbeat)
            f = asyncio.run_coroutine_threadsafe(coro, loop=self.ws.loop)
            # block until sending is complete
            total = 0
            while True:
                try:
                    f.result(timeout=10)
                except asyncio.TimeoutError:  # alias to concurrent.futures.TimeoutError
                    total += 10
                    try:
                        frame = sys._current_frames()[self._main_thread_id]
                    except KeyError:
                        msg = self.block_msg
                    else:
                        stack = traceback.format_stack(frame)
                        msg = f'{self.block_msg}\nLoop thread traceback (most recent call last):\n{"".join(stack)}'
                    log.warning(msg.format(total))
                except Exception:
                    self.stop()
                else:
                    self.ack()
                    self._last_send = time.perf_counter()
                    break

    def stop(self) -> None:
        self._stop_ev.set()

    def ack(self) -> None:
        self._last_ack = time.perf_counter()
        self.latency = self._last_ack - self._last_send - self.interval
        if self.latency > 10:
            log.warning(self.behind_msg.format(self.latency))


class SteamWebSocket(Registerable):
    parsers: dict[EMsg, EventParser[EMsg]] = {}

    __slots__ = (
        "socket",
        "loop",
        "cm_list",
        "cm",
        "session_id",
        "thread_id",
        "listeners",
        "steam_id",
        "_connection",
        "_dispatch",
        "_current_job_id",
        "_keep_alive",
    )

    def __init__(self, socket: aiohttp.ClientWebSocketResponse, *, loop: asyncio.AbstractEventLoop):
        self.socket = socket
        self.loop = loop

        # state stuff
        self._connection: Optional[ConnectionState] = None
        self.cm_list: Optional[CMServerList] = None
        # the keep alive
        self._keep_alive: Optional[KeepAliveHandler] = None
        # an empty dispatcher to prevent crashes
        self._dispatch = lambda *args, **kwargs: None
        self.cm: Optional[CMServer] = None
        self.thread_id = threading.get_ident()

        # ws related stuff
        self.listeners: list[EventListener] = []

        self.session_id = 0
        self.steam_id = 0
        self._current_job_id = 0

    @property
    def latency(self) -> float:
        """:class:`float`: Measures latency between a heartbeat send and the heartbeat interval in seconds."""
        return self._keep_alive.latency

    def wait_for(self, emsg: EMsg, check: Callable[[M], bool] = return_true) -> asyncio.Future[M]:
        future = self.loop.create_future()
        entry: EventListener[M] = EventListener(emsg=emsg, check=check, future=future)
        self.listeners.append(entry)
        return future

    @classmethod
    async def from_client(
        cls, client: Client, cm: Optional[CMServer] = None, cm_list: Optional[CMServerList] = None
    ) -> SteamWebSocket:
        connection = client._connection
        cm_list = cm_list or CMServerList(connection, cm)
        async for cm in cm_list:
            log.info(f"Attempting to create a websocket connection to: {cm}")
            socket = await client.http.connect_to_cm(cm.url)
            log.debug(f"Connected to {cm}")
            payload = MsgProto(
                EMsg.ClientLogon,
                account_name=client.username,
                web_logon_nonce=client.token,
                client_os_type=4294966596,
                protocol_version=65580,
                chat_mode=2,
                ui_mode=4,
                qos_level=2,
            )
            ws = cls(socket, loop=client.loop)
            # dynamically add attributes needed
            ws._connection = connection
            ws.parsers.update(connection.parsers)
            ws._dispatch = client.dispatch
            ws.steam_id = client.user.id64
            ws.cm = cm
            ws.cm_list = cm_list
            await ws.send_as_proto(payload)  # send the identification message straight away
            ws._dispatch("connect")
            return ws

    async def poll_event(self) -> None:
        try:
            message = await self.socket.receive()
            if message.type is aiohttp.WSMsgType.BINARY and message.data:  # it can sometimes be None/empty
                return await self.receive(message.data)
            if message.type is aiohttp.WSMsgType.ERROR:
                log.debug(f"Received {message}")
                raise message.data
            if message.type in (aiohttp.WSMsgType.CLOSED, aiohttp.WSMsgType.CLOSE, aiohttp.WSMsgType.CLOSING):
                log.debug(f"Received {message}")
                raise WebSocketClosure
            log.debug(f"Dropped unexpected message type: {message}")
        except WebSocketClosure:
            await self.handle_close()

    async def receive(self, message: bytes) -> None:
        self._dispatch("socket_raw_receive", message)

        emsg_value = struct.unpack_from("<I", message)[0]
        emsg = EMsg(utils.clear_proto_bit(emsg_value))

        try:
            msg = MsgProto(emsg, message) if utils.is_proto(emsg_value) else Msg(emsg, message, extended=True)
        except Exception as exc:
            return log.error(f"Failed to deserialize message: {emsg!r}, {message!r}", exc_info=exc)

        if log.isEnabledFor(logging.DEBUG):
            log.debug(f"Socket has received {msg!r} from the websocket.")  # message.__repr__ is an  expensive call

        self._dispatch("socket_receive", msg)

        try:
            event_parser = self.parsers[emsg]
        except KeyError:
            if log.isEnabledFor(logging.DEBUG):
                log.debug(f"Ignoring event {msg!r}")
        else:
            await utils.maybe_coroutine(event_parser, msg)

        # remove the dispatched listener
        removed = []
        for idx, entry in enumerate(self.listeners):
            if entry.emsg != emsg:
                continue

            future = entry.future
            if future.cancelled():
                removed.append(idx)
                continue

            try:
                valid = entry.check(msg)
            except Exception as exc:
                future.set_exception(exc)
                removed.append(idx)
            else:
                if valid:
                    future.set_result(msg)
                    removed.append(idx)

        for idx in reversed(removed):
            del self.listeners[idx]

    async def send(self, data: bytes) -> None:
        self._dispatch("socket_raw_send", data)
        try:
            await self.socket.send_bytes(data=data)
        except ConnectionResetError:
            log.info("Connection closed")
            await self.handle_close()

    async def send_as_proto(self, message: Msgs) -> None:
        message.steam_id = self.steam_id
        message.session_id = self.session_id

        self._dispatch("socket_send", message)
        await self.send(bytes(message))

    async def send_gc_message(self, msg: Union[GCMsgProto, GCMsg]) -> None:  # for ext's to send GC messages
        message: MsgProto[CMsgGcClient] = MsgProto(EMsg.ClientToGC)
        try:
            message.body.appid = message.header.body.routing_appid = self._connection.client.GAME.id
        except AttributeError:
            return utils.warn(f"Attempting to call {self.__class__.__name__}.send_gc_message without a GC Client")
        try:
            if log.isEnabledFor(logging.DEBUG):
                log.debug(f"Sending GC message {msg!r}")
        except Exception:
            log.debug(f"Send GC message {msg.msg}")

        self._dispatch("gc_message_send", msg)
        message.body.msgtype = utils.set_proto_bit(msg.msg) if isinstance(msg, GCMsgProto) else msg.msg
        message.body.payload = bytes(msg)
        await self.send_as_proto(message)

    async def close(self, code: int = 1000) -> None:
        message = MsgProto(EMsg.ClientLogOff)
        message.steam_id = self.steam_id
        message.session_id = self.session_id
        await self.socket.close(code=code, message=bytes(message))

    @register(EMsg.ClientLoggedOff)
    async def handle_close(self, _=None) -> None:
        if not self.socket.closed:
            await self.close()
            self.cm_list.queue.pop()  # pop the disconnected cm
        if self._keep_alive is not None:
            self._keep_alive.stop()
            self._keep_alive = None
        log.info(f"Websocket closed, cannot reconnect.")
        raise ConnectionClosed(self.cm, self.cm_list)

    @register(EMsg.ClientLogOnResponse)
    async def handle_logon(self, msg: MsgProto[CMsgClientLogonResponse]) -> None:
        if msg.body.eresult != EResult.OK:
            log.debug(f"Failed to login with result: {EResult(msg.body.eresult)}")
            if msg.body.eresult == EResult.InvalidPassword:
                http = self._connection.http
                await http.logout()
                await http.login(http.username, http.password, shared_secret=http.shared_secret)
            return await self.handle_close()

        self.session_id = msg.session_id
        self.cm_list.cell_id = msg.body.cell_id

        interval = msg.body.out_of_game_heartbeat_seconds
        self._keep_alive = KeepAliveHandler(ws=self, interval=interval)
        self._keep_alive.start()
        log.debug("Heartbeat started.")

        await self.send_um("ChatRoom.GetMyChatRoomGroups#1")
        await self.change_presence(
            games=self._connection._games,
            state=self._connection._state,
            ui_mode=self._connection._ui_mode,
            flags=self._connection._flags,
            force_kick=self._connection._force_kick,
        )
        await self.send_as_proto(MsgProto(EMsg.ClientRequestCommentNotifications))

        log.debug("Logon completed")

    @register(EMsg.Multi)
    async def handle_multi(self, msg: MsgProto[CMsgMulti]) -> None:
        log.debug("Received a multi, unpacking")
        if msg.body.size_unzipped:
            log.debug(f"Decompressing payload ({len(msg.body.message_body)} -> {msg.body.size_unzipped})")
            data = GZipReader(BytesIO(msg.body.message_body)).readall()
            if len(data) != msg.body.size_unzipped:
                return log.info(f"Unzipped size mismatch for multi payload {msg}, discarding")
        else:
            data = msg.body.message_body

        while len(data) > 0:
            size = struct.unpack_from("<I", data)[0]
            await self.receive(data[4 : 4 + size])
            data = data[4 + size :]

    async def send_um(self, name: str, **kwargs: Any) -> int:
        msg = MsgProto(EMsg.ServiceMethodCallFromClient, um_name=name, **kwargs)
        msg.header.body.job_id_source = self._current_job_id = (self._current_job_id + 1) % 10000 or 1
        await self.send_as_proto(msg)
        return self._current_job_id

    async def send_um_and_wait(
<<<<<<< HEAD
        self, name: str, check: Optional[Callable[[MsgBase], bool]] = None, timeout: Optional[float] = 5.0, **kwargs: Any
=======
        self,
        name: str,
        check: Optional[Callable[[MsgProto], bool]] = None,
        **kwargs: Any,
>>>>>>> 5fcca866
    ) -> MsgProto:
        job_id = await self.send_um(name, **kwargs)
        check = check or (lambda msg: msg.header.body.job_id_target == job_id)
        return await self.wait_for(EMsg.ServiceMethodResponse, check=check)

    async def change_presence(
        self,
        *,
        games: list[GameToDict],
        state: Optional[EPersonaState],
        flags: int,
        ui_mode: Optional[EUIMode],
        force_kick: bool,
    ) -> None:
        if force_kick:
            kick = MsgProto(EMsg.ClientKickPlayingSession)
            log.debug("Kicking any currently playing sessions")
            await self.send_as_proto(kick)
        if games:
            activity = MsgProto(EMsg.ClientGamesPlayedWithDataBlob, games_played=games)
            log.debug(f"Sending {activity} to change activity")
            await self.send_as_proto(activity)
        if state is not None or flags:
            state = MsgProto(EMsg.ClientChangeStatus, persona_state=state, persona_state_flags=flags)
            log.debug(f"Sending {state} to change state")
            await self.send_as_proto(state)
        if ui_mode is not None:
            ui_mode = MsgProto(EMsg.ClientCurrentUIMode, uimode=ui_mode)
            log.debug(f"Sending {ui_mode} to change UI mode")
            await self.send_as_proto(ui_mode)<|MERGE_RESOLUTION|>--- conflicted
+++ resolved
@@ -495,14 +495,10 @@
         return self._current_job_id
 
     async def send_um_and_wait(
-<<<<<<< HEAD
-        self, name: str, check: Optional[Callable[[MsgBase], bool]] = None, timeout: Optional[float] = 5.0, **kwargs: Any
-=======
         self,
         name: str,
         check: Optional[Callable[[MsgProto], bool]] = None,
         **kwargs: Any,
->>>>>>> 5fcca866
     ) -> MsgProto:
         job_id = await self.send_um(name, **kwargs)
         check = check or (lambda msg: msg.header.body.job_id_target == job_id)
