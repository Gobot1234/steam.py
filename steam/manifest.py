--- conflicted
+++ resolved
@@ -933,16 +933,9 @@
         """Whether this app has a content hub visible."""
         self._stats_visible = common.get("community_visible_stats", "0") == "1"
         self._free = extended.get("isfreeapp", "0") == "1"
-<<<<<<< HEAD
         self.content_descriptors = [ContentDescriptor.try_value(int(id)) for id in
                                     common.get("content_descriptors", MultiDict()).values()]
         """This app's content descriptors."""
-=======
-
-        self.content_descriptors = [
-            ContentDescriptor.try_value(int(id)) for id in common.get("content_descriptors", MultiDict()).values()
-        ]
->>>>>>> 578dbe1e
 
         self.controller_support = common.get("controller_support", "none")
         """This app's level of controller support."""
