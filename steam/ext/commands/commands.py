--- conflicted
+++ resolved
@@ -34,11 +34,7 @@
 import functools
 import inspect
 from time import time
-<<<<<<< HEAD
-from typing import TYPE_CHECKING, Any, Callable, Coroutine, ForwardRef, Iterable, Optional, TypeVar, Union, overload
-=======
 from typing import TYPE_CHECKING, Any, Callable, Coroutine, Iterable, Optional, TypeVar, Union, get_type_hints, overload
->>>>>>> 5fcca866
 
 from chardet import detect
 from typing_extensions import Literal, get_args, get_origin
@@ -466,7 +462,7 @@
 
     async def _parse_keyword_argument(self, ctx: Context, param: inspect.Parameter, kwargs: dict[str, Any]) -> None:
         kwargs[param.name] = await (  # kwarg only param denotes "consume rest" semantics
-            self._transform(ctx, param, ctx.lex.rest) if ctx.lex.rest else self._get_default(ctx, param)
+                self._transform(ctx, param, ctx.lex.rest) if ctx.lex.rest else self._get_default(ctx, param)
         )
 
     async def _parse_var_keyword_argument(self, ctx: Context, param: inspect.Parameter, kwargs: dict[str, Any]) -> None:
@@ -505,63 +501,6 @@
 
         for param in self.clean_params.values():
             if param.kind == param.POSITIONAL_OR_KEYWORD:
-<<<<<<< HEAD
-                is_greedy = get_origin(param.annotation) is converters.Greedy
-                greedy_args = []
-                if ctx.lex.position == ctx.lex.end:
-                    args.append(await self._get_default(ctx, param))
-                for argument in ctx.lex:
-                    try:
-                        transformed = await self._transform(ctx, param, argument)
-                    except BadArgument:
-                        if not is_greedy:
-                            raise
-                        ctx.lex.undo()  # undo last read string for the next argument
-                        args.append(tuple(greedy_args))
-                        break
-                    if not is_greedy:
-                        args.append(transformed)
-                        break
-                    greedy_args.append(transformed)
-            elif param.kind == param.KEYWORD_ONLY:  # kwarg only param denotes "consume rest" semantics
-                kwargs[name] = await (
-                    self._transform(ctx, param, ctx.lex.rest) if ctx.lex.rest else self._get_default(ctx, param)
-                )
-                break
-            elif param.kind == param.VAR_KEYWORD:  # same as **kwargs
-                kv_pairs = [arg.split("=") for arg in ctx.lex]
-                if not kv_pairs:
-                    if "default" in kwargs:
-                        raise DuplicateKeywordArgument("default")
-                    kwargs["default"] = await self._get_default(ctx, param)
-                    break
-
-                annotation = param.annotation
-                key_type, value_type = (
-                    (str, str) if annotation in (param.empty, dict) else get_args(annotation)
-                )  # default to {str: str}
-
-                key_converter = self._get_converter(key_type)
-                value_converter = self._get_converter(value_type)
-                try:
-                    for key_arg, value_arg in kv_pairs:
-                        if key_arg in kwargs:
-                            raise DuplicateKeywordArgument(key_arg)
-                        kwargs.update(
-                            {
-                                await self._convert(ctx, key_converter, param, key_arg.strip()): await self._convert(
-                                    ctx, value_converter, param, value_arg.strip()
-                                )
-                            }
-                        )
-                    break
-                except ValueError:
-                    raise UnmatchedKeyValuePair("Unmatched key-value pair passed") from None
-            elif param.kind == param.VAR_POSITIONAL:  # same as *args
-                for arg in ctx.lex:
-                    transformed = await self._transform(ctx, param, arg)
-                    args.append(transformed)
-=======
                 await self._parse_positional_or_keyword_argument(ctx, param, args)
             elif param.kind == param.KEYWORD_ONLY:
                 await self._parse_keyword_argument(ctx, param, kwargs)
@@ -571,7 +510,6 @@
                 break
             elif param.kind == param.VAR_POSITIONAL:  # same as *args
                 await self._parse_positional_or_keyword_argument(ctx, param, args)
->>>>>>> 5fcca866
                 break
 
         ctx.args = tuple(args)
@@ -614,11 +552,8 @@
         argument: str,
     ) -> Any:
         if isinstance(converter, converters.ConverterBase):
-<<<<<<< HEAD
-=======
             if isinstance(converter, type):  # needs to be instantiated
                 converter = converter()
->>>>>>> 5fcca866
             try:
                 return await converter.convert(ctx, argument)
             except Exception as exc:
