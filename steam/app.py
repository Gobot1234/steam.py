"""Licensed under The MIT License (MIT) - Copyright (c) 2020-present James H-B. See LICENSE"""

from __future__ import annotations

import asyncio
import hashlib
import re
from collections.abc import AsyncGenerator, Mapping, Sequence
from contextlib import asynccontextmanager
from dataclasses import dataclass, field
from datetime import datetime, timedelta
from ipaddress import IPv4Address
from typing import TYPE_CHECKING, Any, Final, Generic, NamedTuple, cast
from zlib import crc32

from typing_extensions import Self, TypeVar

from . import utils
from ._const import (
    JSON_LOADS,
    STATE,
    STEAM_BADGES,
    UNIX_EPOCH,
    URL,
    WRITE_U32,
    ReadOnly,
    impl_eq_via_id,
)
from .achievement import AppAchievement, AppStats
from .badge import AppBadge
from .enums import *
from .id import _ID64_TO_ID32, id64_from_url
from .models import CDNAsset, DescriptionMixin, _IOMixin
<<<<<<< HEAD
from .protobufs import client_server, econ, player
from .tag import FetchedAppCategory, PartialTag
=======
from .protobufs import client_server, player
from .tag import Category, Tag
>>>>>>> ea8d37ca
from .types.id import *
from .utils import DateTime

if TYPE_CHECKING:
    from .abc import PartialUser
    from .clan import Clan
    from .friend import Friend
    from .leaderboard import Leaderboard
    from .manifest import AppInfo, Depot, HeadlessDepot, Manifest
    from .package import FetchedAppPackage, License, PartialPackage
    from .protobufs.encrypted_app_ticket import EncryptedAppTicket as EncryptedAppTicketProto
    from .published_file import PublishedFile
    from .review import Review
    from .state import ConnectionState
    from .store import AppStoreItem
    from .types import app, market
    from .types.user import Author

__all__ = (
    "App",
    "PartialApp",
    "TF2",
    "LFD2",
    "DOTA2",
    "CSGO",
    "STEAM",
    "CUSTOM_APP",
    "OwnershipTicket",
    "AuthenticationTicketVerificationResult",
    "AuthenticationTicket",
    "EncryptedTicket",
    "FriendThoughts",
    "AppShopItem",
    "AppShopItemTag",
    "AppShopItems",
    "CommunityItem",
    "RewardItem",
    "DLC",
    "UserApp",
    "UserRecentlyPlayedApp",
    "WishlistApp",
    "FetchedApp",
    "UserInventoryInfoApp",
    "UserInventoryInfoContext",
)

T = TypeVar("T")
APP_ID_MAX: Final = AppID((1 << 32) - 1)
NameT = TypeVar("NameT", bound=str | None, default=str | None, covariant=True)


@impl_eq_via_id
class App(Generic[NameT]):
    """Represents a Steam app."""

    __slots__ = (
        "id",
        "name",
    )

    def __init__(
        self,
        *,
        id: Intable,
        name: NameT = None,
    ):
        try:
            id = int(id)
        except (ValueError, TypeError):
            raise ValueError("id expected to support int()") from None

        if id < 0:
            raise ValueError("id cannot be negative")

        self.id: AppID = AppID(id)
        """The app's app ID."""
        self.name = name
        """The app's name."""

    def __str__(self) -> str:
        return self.name or f"App: {self.id}"

    def __repr__(self) -> str:
        attrs = ("name", "id")
        resolved = [f"{attr}={getattr(self, attr)!r}" for attr in attrs]
        return f"{self.__class__.__name__}({', '.join(resolved)})"

    def to_proto(self) -> client_server.CMsgClientGamesPlayedGamePlayed:
        if self.is_valid():
            return client_server.CMsgClientGamesPlayedGamePlayed(game_id=self.id)

        if self.name is None:
            raise TypeError("un-serializable app with no name")
        return client_server.CMsgClientGamesPlayedGamePlayed(game_id=self.id, game_extra_info=self.name)

    def is_valid(self) -> bool:
        """Whether the app could be a Steam app."""
        return self.id <= APP_ID_MAX

    @property
    def url(self) -> str:
        """The app's URL on https://steamcommunity.com."""
        return f"{URL.COMMUNITY}/app/{self.id}"


def CUSTOM_APP(
    name: str,
) -> App[str]:
    """Create a custom app instance for :meth:`~steam.Client.change_presence`.
    The :attr:`App.id` will be set to ``15190414816125648896``.

    Example:

    .. code:: python

        await client.change_presence(app=steam.CUSTOM_APP("my cool game"))

    Parameters
    ----------
    name
        The name of the app to set your playing status to.
    """
    # if actually optimising make this return a different class cause it's a u64 cause haha steam
    return App(name=name, id=15190414816125648896)


class BaseOwnershipTicket:
    __slots__ = (
        "_state",
        "_ticket",
        "_start",
        "_end",
        "version",
        "user",
        "app",
        "external_ip",
        "internal_ip",
        "flags",
        "created_at",
        "_expires",
        "licenses",
        "dlc",
        "signature",
    )

    def __init__(self, state: ConnectionState, ticket: utils.StructIO) -> None:
        from .package import PartialPackage

        self._state = state
        self._ticket = ticket
        self._start = ticket.position
        self._end = ticket.read_u32()  # including itself, for some reason
        if self._start + self._end != len(ticket) and self._start + self._end + 128 != len(ticket):
            return None

        self.version = ticket.read_u32()
        """The version of the ticket."""
        self.user = state.get_partial_user(ticket.read_u64())
        """The user who owns the ticket."""
        self.app = PartialApp(state, id=ticket.read_u32())
        """The app the ticket is for."""
        self.external_ip = IPv4Address(ticket.read_u32())
        """The external IP address of the user."""
        self.internal_ip = IPv4Address(ticket.read_u32())
        """The internal IP address of the user."""
        self.flags = ticket.read_u32()
        """The flags of the ticket."""
        self.created_at = DateTime.from_timestamp(ticket.read_u32())
        """The time the ticket was created."""
        self._expires = DateTime.from_timestamp(ticket.read_u32())
        """The time the ticket expires."""
        self.licenses = [PartialPackage(state, id=ticket.read_u32()) for _ in range(ticket.read_u16())]
        """The licenses the user owns."""
        self.dlc = [
            OwnershipDLC(
                state,
                id=ticket.read_u32(),
                owned_packages=[PartialPackage(state, id=ticket.read_u32()) for _ in range(ticket.read_u16())],
            )
            for _ in range(ticket.read_u16())
        ]
        """The DLC the user owns."""

        ticket.read_u16()  # reserved
        signature = ticket.read(128)
        self.signature = signature if len(signature) == 128 else None
        """The signature of the ticket."""

    def __repr__(self) -> str:
        attrs = (
            "user",
            "app",
            "version",
        )
        resolved = [f"{attr}={getattr(self, attr)!r}" for attr in attrs]
        return f"<{self.__class__.__name__} {' '.join(resolved)}>"


class OwnershipTicket(BaseOwnershipTicket):
    """Represents an ownership ticket. This is used to verify ownership of an app."""

    __slots__ = ()

    def __bytes__(self) -> bytes:
        return self._ticket.buffer

    def is_signature_valid(self) -> bool:
        if self.signature is not None:
            return utils.verify_signature(
                self._ticket.getbuffer()[self._start : self._start + self._end],
                self.signature,
            )
        return False

    @property
    def expires(self) -> datetime:
        """The time at which the ticket expires."""
        return self._expires

    def is_expired(self) -> bool:
        """Whether the ticket has expired."""
        return self._expires < DateTime.now()

    def is_valid(self) -> bool:
        return not self.is_expired() and (not self.signature or self.is_signature_valid())


@dataclass(slots=True)
class AuthenticationTicketVerificationResult:
    """Represents the result of an authentication ticket verification.

    .. container:: operations

        .. describe:: bool(x)

            Checks if the result is :attr:`Result.OK`.
    """

    result: Result
    """The result of the verification."""
    user: PartialUser
    """The user who sent the ticket."""
    owner: PartialUser
    """The user who owns the ticket."""
    vac_banned: bool
    """Whether the user is VAC banned."""
    publisher_banned: bool
    """Whether the user is publisher banned."""

    def __bool__(self) -> bool:
        return self.result is Result.OK


class AuthenticationTicket(OwnershipTicket):
    """Represents an authentication ticket. This is used to verify ownership of an app and to connect to the game server."""

    __slots__ = (
        "auth_ticket",
        "gc_token",
        "gc_token_created_at",
        "client_ip",
        "client_connected_at",
        "client_connection_count",
    )

    def __init__(self, state: ConnectionState, ticket: utils.StructIO) -> None:
        self.auth_ticket = bytes(ticket.getbuffer()[ticket.position - 4 : ticket.position - 4 + 52])
        """The authentication ticket for the app. The first 52 bytes of the ticket."""
        # this is the part that's passed back to Steam for validation

        self.gc_token = ticket.read_u64()
        """The Game Connect token for the app."""
        ticket.position += 8
        self.gc_token_created_at = DateTime.from_timestamp(ticket.read_u32())
        """When the Game Connect token was created."""

        if ticket.read_u32() != 24:
            raise ValueError("Invalid session header")

        ticket.position += 8  # unknown 1 and unknown 2
        self.client_ip = IPv4Address(ticket.read_u32())
        """The IP address of the client."""
        ticket.position += 4  # filler
        self.client_connected_at = timedelta(milliseconds=ticket.read_u32())
        """The time the client has been connected to Steam"""
        self.client_connection_count = ticket.read_u32()
        """How many servers the client has connected to"""

        if ticket.read_u32() + ticket.position != len(ticket):
            raise ValueError("Invalid ownership section")
        super().__init__(state, ticket)

    def __bytes__(self, _header: bytearray = bytearray(WRITE_U32(20))) -> bytes:
        return bytes(_header + self._ticket.getbuffer())

    async def verify(self, *, publisher_api_key: str | None = None) -> AuthenticationTicketVerificationResult:
        """Verify the ticket with the web API.

        Parameters
        ----------
        publisher_api_key
            The publisher API key to use for verification. If not provided, will use the standard (rate limited) API.
        """
        data = await self._state.http.verify_app_ticket(self.app.id, self._ticket.buffer.hex(), publisher_api_key)
        return AuthenticationTicketVerificationResult(
            Result[data["result"]],
            *await self._state._maybe_users((ID64(int(data["steamid"])), ID64(int(data["ownersteamid"])))),
            vac_banned=data["vacbanned"],
            publisher_banned=data["publisherbanned"],
        )

    async def activate(self) -> None:
        """Activate the ticket."""
        await self._state.activate_auth_session_tickets(self)

    async def deactivate(self) -> None:
        """Deactivate the ticket. Ends our sessions with other users meaning we can't get events from them anymore."""
        await self._state.deactivate_auth_session_tickets(self)

    # def is_valid(self) -> bool:  # TODO is it worth having an opinion on this?
    #     return


class EncryptedTicket(BaseOwnershipTicket):
    """Represents an encrypted ticket."""

    def __init__(self, state: ConnectionState, ticket: EncryptedAppTicketProto, key: bytes) -> None:
        decrypted = utils.StructIO(utils.symmetric_decrypt(ticket.encrypted_ticket, key))
        if crc32(decrypted.getbuffer()) != ticket.crc_encryptedticket:
            raise ValueError("Invalid CRC")
        self.user_data = decrypted.read(ticket.cb_encrypteduserdata)
        """The user's given data for the ticket."""

        (length,) = decrypted.read_struct(">I")

        super().__init__(state, utils.StructIO(decrypted.read(length)))
        remaining = decrypted.read()
        if len(remaining) >= 8 + 20:
            to_hash = decrypted.buffer[: ticket.cb_encrypteduserdata + length]
            salt = remaining[:8]
            hash = remaining[8:28]

            if hashlib.sha1(to_hash + salt).digest() != hash:
                raise ValueError("Invalid hash")


async def parse_app_ticket(state: ConnectionState, ticket: utils.StructIO) -> OwnershipTicket | AuthenticationTicket:
    if ticket.read_u32() == 20:
        app_ticket = AuthenticationTicket(state, ticket)
    else:
        ticket.position -= 4
        app_ticket = OwnershipTicket(state, ticket)

    if not app_ticket.is_valid():
        raise ValueError("Invalid ticket")
    app_ticket.user = await state._maybe_user(app_ticket.user.id64)
    return app_ticket


class FriendThoughts(NamedTuple):
    recommended: list[Friend]
    not_recommended: list[Friend]


@dataclass(slots=True)
class AppShopItemTag:
    name: str
    display_name: str
    id: int


class AppShopItem(DescriptionMixin):
    """Represents an item that can be purchased from the shop."""

    __slots__ = (
        *DescriptionMixin.SLOTS,
        "_state",
        "class_id",
        "def_index",
        "class_",
        "prices",
        "original_prices",
        "updated_at",
        "store_tags",
        "_app_id",
    )

    def __init__(
        self,
        state: ConnectionState,
        data: app.AssetPricesAsset,
        description: econ.ItemDescription,
        tags: Sequence[AppShopItemTag],
    ):
        self._state = state
        self.class_id = ClassID(description.classid)
        self.def_index = int(data["name"])
        """The def index of the item in the app's schema"""
        self.class_ = data["class"]
        """Extra info about the item."""
        self.prices = cast(
            Mapping[Currency, int],
            {Currency.try_name(name): price for name, price in data["prices"].items()},
        )
        """The prices of the asset in the store."""
        self.original_prices = cast(
            Mapping[Currency, int] | None,
            {
                Currency.try_name(name): price
                for name, price in data["original_prices"].items()
                if data["prices"][name] < price
            }
            if "original_prices" in data
            else None,
        )
        """The original prices of any items if the price in ``prices`` is reduced."""
        try:
            self.updated_at = DateTime.strptime(
                data["date"], "%Y/%m/%d"
            )  # yes this could be just a date but maybe volvo will be nice one day
            """The time the price was last updated"""
        except ValueError:
            self.updated_at = None  # they like to sprinkle in a bit of 1960/00/00 for the funsies
        self.store_tags = [tag for tag in tags for tag_id in data.get("tag_ids", ()) if tag.id == tag_id]
        """The tags associated with the item."""

        super().__init__(state, description)

    def __repr__(self) -> str:
        attrs = ("name", "class_id", "def_index", "store_tags", "app")
        resolved = [f"{attr}={getattr(self, attr)!r}" for attr in attrs]
        return f"<{self.__class__.__name__} {' '.join(resolved)}>"


@dataclass(slots=True)
class AppShopItems(Sequence[AppShopItem]):
    """Represents the items that can be purchased from the shop.

    .. container:: operations

        .. describe:: x == y

            Checks if two app shop items are equal.

        .. describe:: len(x)

            Returns the number of items in the shop.

        .. describe:: x[i]

            Returns the item at index ``i``.
    """

    items: Sequence[AppShopItem]
    """The items that can be purchased from the shop"""
    tags: Sequence[AppShopItemTag]
    """All the possible tags for ``items`` to have."""

    if not TYPE_CHECKING:

        def __len__(self):
            return len(self.items)

        def __getitem__(self, idx):
            return self.items[idx]


@dataclass(slots=True)
class AppMarketFilterTag:
    name: str
    display_name: str
    matches: int

    def to_dict(self) -> dict:
        ...


@dataclass(slots=True)
class AppMarketFilter:
    name: str
    display_name: str
    tags: list[AppMarketFilterTag]


class MarketSearchListing(DescriptionMixin):
    __slots__ = (
        *DescriptionMixin.SLOTS,
        "_state",
        "class_id",
        "app",
    )
    _state: ConnectionState
    _app_id: AppID
    class_id: ClassID

    def __init__(self, state: ConnectionState, data: market.SearchResult):
        super().__init__(state, econ.ItemDescription().from_dict(data))
        self.app = PartialApp(state, id=data["appid"], name=data["app_name"])  # type: ignore
        self.sell_listings = data["sell_listings"]
        self.sell_price = data["sell_price"]


AppT = TypeVar("AppT", bound="PartialApp", covariant=True)


@dataclass(slots=True)
class CommunityItem(Generic[AppT]):
    """Represents a community item.

    .. container:: operations

        .. describe:: x == y

            Checks if two community items are equal.

        .. describe:: hash(x)

            Returns the community item's hash.
    """

    _state: ConnectionState = field(repr=False, compare=False)
    type: int
    """The type of the community item."""
    app: AppT
    """The app the community item is from."""
    name: str
    """The name of the community item."""
    title: str
    """The title of the community item."""
    description: str
    """The description of the community item."""
    image: CDNAsset | None
    """The image of the community item. Attempts to use the larger image if possible."""
    movie: CDNAsset | None
    """The movie of the community item. Uses the ``.mp4`` version."""
    data: Mapping[str, Any] | None
    """Data associated with the community item."""
    series: int
    """The series of the community item."""
    class_: CommunityItemClass
    """The class of the community item."""
    editor: Author | None
    """The last editor of the community item."""
    active: bool
    """Whether the community item is active."""
    image_composed: CDNAsset | None
    """The composed image of the community item."""
    image_composed_foil: CDNAsset | None
    """The composed foil image of the community item."""
    deleted: bool
    """Whether the community item is deleted."""
    edited_at: datetime | None
    """When the community item was last edited."""
    # broadcast_channel_id: int = betterproto.uint64_field(17)

    def __hash__(self) -> int:
        hashable_slots = set(self.__slots__) - {"data"}
        return hash(
            (*tuple(getattr(self, attr) for attr in hashable_slots), tuple(self.data.items()) if self.data else None)
        )

    @property
    def badges(self) -> Sequence[AppBadge[AppT]]:
        """The badges for the item."""
        if self.class_ is not CommunityItemClass.Badge:
            return []
        if not self.data:
            return []

        badges: list[AppBadge[AppT]] = []
        previous_name = ""
        for name, image in zip(self.data["level_names"].values(), self.data["level_images"].values()):
            if not name:
                name = previous_name
            badge = AppBadge(
                self._state,
                1,
                name,
                self.app,
                CDNAsset(self._state, f"{URL.CDN}/steamcommunity/public/images/items/{self.app.id}/{image}"),
            )
            previous_name = name
            badges.append(badge)
        return badges


@dataclass(slots=True, unsafe_hash=True)
class RewardItem(Generic[AppT]):
    """Represents a reward item in the Steam Points Shop."""

    type: int
    """The type of the reward item."""
    app: AppT
    """The app the reward item is from."""
    name: str
    """The name of the reward item."""
    title: str
    """The title of the reward item."""
    description: str
    """The description of the reward item."""
    display_description: str
    """The displayed description of the reward item."""
    image: CDNAsset | None
    """The image of the reward item. Attempts to use the larger image if possible."""
    movie: CDNAsset | None
    """The movie of the reward item. Uses the ``.mp4`` version."""
    animated: bool
    """Whether the reward item is animated."""
    badges: Sequence[AppBadge[AppT]]
    """The badges for the item."""
    def_index: int
    """The def index of the reward item."""
    quantity: int
    """The quantity of the reward item."""
    class_: CommunityItemClass
    """The class of the reward item."""
    item_type: int  # 6 is bundle, 1 is normal?
    """The type of the reward item."""
    point_cost: int
    """The cost of the reward item in Steam Points."""
    created_at: datetime
    """When the reward item was created."""
    updated_at: datetime
    """When the reward item was last updated."""
    available_at: datetime
    """When the reward item was made available."""
    availability_ends: datetime
    """When the reward item is no longer available."""
    active: bool
    """Whether the reward item is active."""
    profile_theme_id: str
    """The profile theme ID of the reward item."""
    usable_duration: timedelta
    """How long the reward item is usable for."""
    bundle_discount: int
    """The discount of the reward item if it is a bundle."""
    bundles: Sequence[Self] = field(init=False)
    """The bundles the reward contains."""


class PartialApp(App[NameT]):
    """Apps that have state."""

    __slots__ = ("_state",)

    def __init__(self, state: ConnectionState, *, id: Intable, name: NameT = None):
        super().__init__(id=id, name=name)
        self._state = state

    def __repr__(self) -> str:
        attrs = ("name", "id")
        resolved = [f"{attr}={getattr(self, attr)!r}" for attr in attrs]
        return f"<{self.__class__.__name__} {' '.join(resolved)}>"

    async def clan(self) -> Clan:
        """Fetch this app's clan.

        This can be useful to get an App's updates.

        .. code:: python

            clan = await app.clan()
            async for update in clan.announcements():
                if update.type in (steam.EventType.MajorUpdate, steam.EventType.SmallUpdate):
                    ...  # do something with the update

        Raises
        ------
        ValueError
            This app has no associated clan.
        """

        id64 = await id64_from_url(self.url, self._state.http._session)
        if id64 is None:
            raise ValueError("App has no associated clan")
        return await self._state.fetch_clan(id64)

    async def player_count(self) -> int:
        """The apps current player count."""
        return await self._state.fetch_app_player_count(self.id)

    async def stats(self, *, language: Language | None = None) -> AppStats:
        """The stats for this app.

        Parameters
        ----------
        language
            The language to fetch the stats in. If ``None``, the current language will be used.

        See Also
        --------
        :meth:`achievements` if you want a faster way to fetch just achievements.
        """
        data = await self._state.http.get_app_stats(self.id, language)
        return AppStats(self._state, self, data)

    async def achievements(self, *, language: Language | None = None) -> list[AppAchievement]:
        """The achievements for this app.

        Parameters
        ----------
        language
            The language to fetch the achievements in. If ``None``, the current language will be used.
        """
        achievements = await self._state.fetch_app_achievements(self.id, language)
        return [
            AppAchievement(
                achievement.internal_name,
                self,
                achievement.localized_name,
                achievement.localized_desc,
                CDNAsset(
                    self._state,
                    f"{URL.CDN}/steamcommunity/public/images/apps/{self.id}/{achievement.icon}",
                ),
                CDNAsset(self._state, f"{URL.CDN}/steamcommunity/public/images/apps/{self.id}/{achievement.icon_gray}"),
                achievement.hidden,
                float(achievement.player_percent_unlocked),
            )
            for achievement in achievements
        ]

    async def leaderboards(self, *, language: Language | None = None) -> list[Leaderboard[Self, str]]:
        """The leaderboards for this app.

        Parameters
        ----------
        language
            The language to fetch the leaderboards in. If ``None``, the current language will be used.
        """
        from .leaderboard import Leaderboard

        leaderboards = await self._state.http.get_app_leaderboards(self.id, language)
        return [
            Leaderboard(
                self._state,
                id=LeaderboardID(leaderboard["id"]),
                app=self,
                name=leaderboard["name"],
                display_name=leaderboard["display_name"],
                entry_count=leaderboard["entry_count"],
                sort_method=LeaderboardSortMethod.try_value(leaderboard["sort_method"]),
                display_type=LeaderboardDisplayType.try_value(leaderboard["display_type"]),
            )
            for leaderboard in leaderboards
        ]

    async def fetch_leaderboard(self, name: str) -> Leaderboard[Self, None]:
        """Fetch a leaderboard by name.

        Parameters
        ----------
        name
            The name of the leaderboard to fetch.

            Note
            ----
            This is not the name of the leaderboard shown in the app's stat page, you can find the name of the leaderboard
            from :meth:`leaderboards`.
        """
        from .leaderboard import Leaderboard

        leaderboard = await self._state.fetch_or_create_app_leaderboard(self.id, name)
        return Leaderboard(
            self._state,
            id=LeaderboardID(int(leaderboard.leaderboard_id)),
            app=self,
            name=leaderboard.leaderboard_name,
            entry_count=leaderboard.leaderboard_entry_count,
            sort_method=LeaderboardSortMethod.try_value(leaderboard.leaderboard_sort_method),
            display_type=LeaderboardDisplayType.try_value(leaderboard.leaderboard_display_type),
        )

    async def create_leaderboard(self, name: str) -> Leaderboard[Self, None]:
        """Create a leaderboard with a given name.

        Parameters
        ----------
        name
            The name of the leaderboard to create.
        """
        from .leaderboard import Leaderboard

        leaderboard = await self._state.fetch_or_create_app_leaderboard(self.id, name, create=True)
        return Leaderboard(
            self._state,
            id=LeaderboardID(int(leaderboard.leaderboard_id)),
            app=self,
            name=leaderboard.leaderboard_name,
            entry_count=leaderboard.leaderboard_entry_count,
            sort_method=LeaderboardSortMethod.try_value(leaderboard.leaderboard_sort_method),
            display_type=LeaderboardDisplayType.try_value(leaderboard.leaderboard_display_type),
        )

    async def friends_who_own(self) -> list[Friend]:
        """Fetch the users in your friend list who own this app."""
        id64s = await self._state.fetch_friends_who_own(self.id)
        return [self._state.get_friend(_ID64_TO_ID32(id64)) for id64 in id64s]

    async def review(
        self,
        content: str,
        *,
        recommend: bool,
        public: bool = True,
        commentable: bool = True,
        received_compensation: bool = False,
        language: Language | None = None,
    ) -> Review:
        """Review an app.

        Parameters
        ----------
        content
            The content of the review.
        recommend
            Whether you recommended the app.
        public
            Whether the review should be public.
        commentable
            Whether the review should allow comments.
        received_compensation
            Whether you received compensation for this review.
        language
            The language the review is in.
        """
        language = language or self._state.http.language
        await self._state.http.post_review(
            self.id, content, recommend, public, commentable, received_compensation, language.api_name
        )
        return await self._state.user.fetch_review(self)  # TODO this sucks can we actually get the id ourselves?

    async def reviews(
        self,
        *,
        limit: int | None = 100,
        before: datetime | None = None,
        after: datetime | None = None,
    ) -> AsyncGenerator[Review, None]:
        """An :term:`asynchronous iterator` for accessing a :class:`steam.App`'s
        :class:`steam.Review`\\s.

        Examples
        --------

        Usage:

        .. code:: python

            async for review in app.reviews(limit=10):
                print("Reviewer:", review.author)
                print("Said:", review.content)

        All parameters are optional.

        Parameters
        ----------
        limit
            The maximum number of reviews to search through. Default is ``100``. Setting this to ``None`` will fetch all
            the app's reviews, but this will be a very slow operation.
        before
            A time to search for reviews before.
        after
            A time to search for reviews after.

        Yields
        ------
        :class:`~steam.Review`
        """
        from .review import Review, ReviewApp

        after = after or UNIX_EPOCH
        before = before or DateTime.now()
        cursor = "*"
        app = None

        yielded = 0

        while True:
            data = await self._state.http.get_reviews(self.id, "all", "all", "all", cursor)
            if cursor == "*":
                app = ReviewApp(self._state, self.id, data["query_summary"]["review_score"])
            assert app
            cursor = data["cursor"]
            reviews = data["reviews"]

            for review, user in zip(
                reviews,
                await self._state.fetch_users(ID64(int(review["author"]["steamid"])) for review in reviews),
            ):
                review = Review._from_data(self._state, review, app, user)
                if not after < review.created_at < before:
                    return
                if limit is not None and yielded >= limit:
                    return

                yield review
                yielded += 1

    async def friend_thoughts(self) -> FriendThoughts:
        """Fetch the client user's friends who recommended and didn't recommend this app in a review.

        .. source:: FriendThoughts
        """
        proto = await self._state.fetch_friend_thoughts(self.id)
        return FriendThoughts(
            [self._state.get_friend(id) for id in cast("list[ID32]", proto.accountids_recommended)],
            [self._state.get_friend(id) for id in cast("list[ID32]", proto.accountids_not_recommended)],
        )

    async def fetch(self, *, language: Language | None = None) -> FetchedApp:
        """Fetch this app.

        Shorthand for:

        .. code:: python

            app = await client.fetch_app(app_id, language=language)
        """
        return await self._state.fetch_app(self.id, language=language)

    async def store_item(self, *, language: Language | None = None) -> AppStoreItem:
        """Fetch the store item for this app.

        Shorthand for:

        .. code:: python

            (item,) = await client.fetch_store_item(apps=[app], language=language)
        """
        from .store import AppStoreItem

        language = language or self._state.http.language
        (item,) = await self._state.fetch_store_info(app_ids=(self.id,), language=language)
        return AppStoreItem(self._state, item, language)

    async def info(self) -> AppInfo:
        """Fetches this app's product info.

        Shorthand for:

        .. code:: python

            (info,) = await client.fetch_product_info(apps=[app])
        """
        (info,), _ = await self._state.fetch_product_info((self.id,))
        return info

    async def depots(self) -> Sequence[Depot | HeadlessDepot]:
        """Fetch the depots for this app."""
        info = await self.info()
        return await info.depots()

    async def fetch_manifest(
        self, *, id: int, depot_id: int, branch: str = "public", password_hash: str = ""
    ) -> Manifest:
        """Fetch a CDN manifest for an app.

        Parameters
        ----------
        id
            The ID of the manifest to fetch.
        depot_id
            The ID of the manifest's associated depot.
        branch
            The name of the branch the manifest is from.
        password_hash
            The hashed password for the manifest.
        """
        return await self._state.fetch_manifest(
            self.id, ManifestID(id), DepotID(depot_id), name=None, branch=branch, password_hash=password_hash
        )

    async def manifests(
        self,
        *,
        limit: int | None = 100,
        before: datetime | None = None,
        after: datetime | None = None,
        branch: str = "public",
        password: str | None = None,
        password_hash: str = "",
    ) -> AsyncGenerator[Manifest, None]:
        """An :term:`asynchronous iterator` for accessing a this app's :class:`steam.Manifest`\\s.

        Examples
        --------

        Usage:

        .. code:: python

            async for manifest in app.manifests(limit=10):
                print("Manifest:", manifest.name)
                print(f"Contains {len(manifest.paths)} manifests")

        All parameters are optional.

        Parameters
        ----------
        limit
            The maximum number of :class:`.Manifests` to return.
        before
            The time to get manifests before.
        after
            The time to get manifests after.
        branch
            The name of the branch to fetch manifests from.
        password
            The password for the branch, if any.
        password_hash
            The hashed password for a manifest.

        Yields
        ------
        :class:`Manifest`
        """
        after = after or UNIX_EPOCH
        before = before or DateTime.now()

        manifest_coros = await self._state.fetch_manifests(self.id, branch, password, limit, password_hash)
        for chunk in utils.as_chunks(manifest_coros, 100):
            for manifest in await asyncio.gather(*chunk):
                if after < manifest.created_at < before:
                    yield manifest

    async def published_files(
        self,
        *,
        type: PublishedFileQueryFileType = PublishedFileQueryFileType.Items,
        revision: PublishedFileRevision = PublishedFileRevision.Default,
        language: Language | None = None,
        limit: int | None = 100,
        before: datetime | None = None,
        after: datetime | None = None,
    ) -> AsyncGenerator[PublishedFile, None]:
        """An :term:`asynchronous iterator` for accessing an app's :class:`steam.PublishedFile`\\s.

        Examples
        --------

        Usage:

        .. code:: python

            async for published_file in app.published_files(limit=10):
                print("Published file:", published_file.name)
                print("Published at:", published_file.created_at)
                print("Published by:", published_file.author)

        All parameters are optional.

        Parameters
        ----------
        type
            The type of published files to fetch.
        revision
            The desired revision of the published files to fetch.
        language
            The language to fetch the published files in. If ``None`` the current language is used.
        limit
            The maximum number of published files to search through. Default is ``100``. Setting this to ``None`` will
            fetch all the app's published files, but this will be a very slow operation.
        before
            A time to search for published files before.
        after
            A time to search for published files after.

        Yields
        ------
        :class:`~steam.PublishedFile`
        """
        from .published_file import PublishedFile

        before = before or DateTime.now()
        after = after or UNIX_EPOCH
        remaining = None
        cursor = "*"
        yielded = 0

        while remaining is None or remaining > 0:
            protos = await self._state.fetch_app_published_files(self.id, type, revision, language, limit, cursor)
            if remaining is None:
                remaining = protos.total
            remaining -= len(protos.publishedfiledetails)
            cursor = protos.next_cursor

            files: list[PublishedFile] = []
            for file in protos.publishedfiledetails:
                file = PublishedFile(self._state, file, self._state.get_partial_user(file.creator))
                if not after < file.created_at < before:
                    remaining = 0
                    break
                files.append(file)

            for file, author in zip(files, await self._state._maybe_users(file.author.id64 for file in files)):
                if limit is not None and yielded >= limit:
                    return
                file.author = author
                yield file
                yielded += 1

    async def dlc(self, *, language: Language | None = None) -> list[DLC]:
        """Fetch the app's DLC.

        Parameters
        ----------
        language
            The language to fetch the DLC in. If ``None``, the current language will be used.
        """
        data = await self._state.http.get_app_dlc(self.id, language)
        return [DLC(self._state, dlc) for dlc in data["dlc"]]

    async def packages(self, *, language: Language | None = None) -> list[FetchedAppPackage]:
        """Fetch the app's packages.

        Parameters
        ----------
        language
            The language to fetch the packages in. If ``None``, the current language will be used.
        """
        fetched = await self.fetch(language=language)
        return fetched._packages

    async def add_free_licenses(self) -> list[License]:
        """Request the free licenses for this app.

        Raises
        ------
        ValueError
            No licenses were granted.
        """
        info = await self._state.request_free_licenses(self.id)
        return info[self.id]

    async def shop_items(self, *, currency: Currency | None = None, language: Language | None = None) -> AppShopItems:
        """Fetch the items that are purchasable inside of the app's shop.

        Parameters
        ----------
        currency
            If passed only return the prices in this currency otherwise return the prices in all supported currencies.
        language
            The language to resolve the descriptions of the items to. If ``None`` uses the current language.
        """
        data = await self._state.http.get_app_asset_prices(self.id, currency)
        tags = (
            [
                AppShopItemTag(name, display_name, id)
                for (display_name, name), id in zip(data["tags"].items(), data["tag_ids"].values())
            ]
            if "tags" in data and "tag_ids" in data
            else []
        )

        INSTANCE_ID_0 = InstanceID(0)
        assets = {(ClassID(int(asset["classid"])), INSTANCE_ID_0): asset for asset in data["assets"]}
        return AppShopItems(
            [
                AppShopItem(self._state, assets[class_id, INSTANCE_ID_0], description, tags)
                for (class_id, _), description in (await self._state.fetch_item_info(self.id, assets, language)).items()
            ],
            tags,
        )

    async def market_filters(self) -> list[AppMarketFilter]:
        """Fetch the market filters for this app."""
        filters = await self._state.http.get_market_filters(self.id)
        return [
            AppMarketFilter(
                filter["name"],
                filter["display_name"],
                [AppMarketFilterTag(**tag) for tag in filter["tags"]],
            )
            for filter in filters
        ]

    async def search_market(
        self,
        query: str = "",
        *,
        limit: int | None = 100,
        search_description: bool = True,
        sort_column: market.SortColumn = "popular",
        sort_descending: bool = True,
        filters: Sequence[AppMarketFilter] = (),
    ) -> AsyncGenerator[MarketSearchListing, None]:
        """Fetch the Steam Community Market listings for this app.

        |market_warning|

        Parameters
        ----------
        query
            The query to search for.
        limit
            The maximum number of listings to search through. Default is ``100``. Setting this to ``None`` will fetch
            all the app's listings, but this will be a very slow operation.
        search_description
            Whether to search in the description of the listing.
        sort_column
            The column to sort the listings by.
        sort_descending
            Whether to sort the listings in descending order. Default is ``True``. If ``False`` the listings will be
            sorted in ascending order.
        filters
            The filters to apply to the search.
        """
        "https://steamcommunity.com/market/search?q=&descriptions=1&category_570_Hero[]=any&category_570_Slot[]=any&category_570_Type[]=any&category_570_Quality[]=tag_unique&appid=570"
        "https://steamcommunity.com/market/search?q=&category_614910_collection%5B%5D=any&category_614910_color%5B%5D=tag_carrot&appid=614910"
        async for result in self._state.http.search_market(
            self.id,
            query,
            limit=limit,
            search_descriptions=search_description,
            sort_column=sort_column,
            sort_descending=sort_descending,
        ):
            yield MarketSearchListing(self._state, result)

    async def community_items(
        self, *, type: CommunityDefinitionItemType = CommunityDefinitionItemType.NONE, language: Language | None = None
    ) -> list[CommunityItem[Self]]:
        """Fetch the app's community item definitions.

        Parameters
        ----------
        type
            The type of community item definitions to fetch.
        language
            The language to fetch the community item definitions in. If ``None``, the current language will be used.
        """
        defs = await self._state.fetch_community_item_definitions(self.id, type, language)
        return [
            CommunityItem(
                self._state,
                def_.item_type,
                self,
                def_.item_name,
                def_.item_title,
                def_.item_description,
                (
                    CDNAsset(
                        self._state,
                        f"{URL.CDN}/steamcommunity/public/images/items/{def_.item_image_large or def_.item_image_small}",
                    )
                    if def_.item_image_large or def_.item_image_small
                    else None
                ),
                (
                    CDNAsset(
                        self._state,
                        f"{URL.CDN}/steamcommunity/public/images/items/{def_.item_movie_mp4 or def_.item_movie_mp4_small}",
                    )
                    if def_.item_movie_mp4 or def_.item_movie_mp4_small
                    else None
                ),
                JSON_LOADS(def_.item_key_values) if def_.item_key_values else None,
                def_.item_series,
                CommunityItemClass.try_value(def_.item_class),
                await self._state._maybe_user(def_.editor_accountid) if def_.editor_accountid else None,
                def_.active,
                (
                    CDNAsset(
                        self._state,
                        f"https://community.cloudflare.steamstatic.com/economy/image/{def_.item_image_composed}",
                    )
                    if def_.item_image_composed
                    else None
                ),
                (
                    CDNAsset(
                        self._state, f"{URL.CDN}/steamcommunity/public/images/items/{def_.item_image_composed_foil}"
                    )
                    if def_.item_image_composed_foil
                    else None
                ),
                def_.deleted,
                DateTime.from_timestamp(def_.item_last_changed) if def_.item_last_changed else None,
            )
            for def_ in defs
        ]

    async def reward_items(self, *, language: Language | None = None) -> list[RewardItem[Self]]:
        """Fetch the app's reward item definitions.

        Parameters
        ----------
        language
            The language to fetch the reward item definitions in. If ``None``, the current language will be used.
        """
        defs = await self._state.fetch_reward_items(self.id, language)
        items = [
            RewardItem(
                def_.type,
                self,
                def_.community_item_data.item_name,
                def_.community_item_data.item_title,
                def_.community_item_data.item_description,
                def_.internal_description,  # really seems to be the name?
                (
                    CDNAsset(
                        self._state,
                        (
                            f"{URL.CDN}/steamcommunity/public/images/items/"
                            f"{def_.community_item_data.item_image_large or def_.community_item_data.item_image_small}"
                        ),
                    )
                    if def_.community_item_data.item_image_large or def_.community_item_data.item_image_small
                    else None
                ),
                (
                    CDNAsset(
                        self._state,
                        (
                            f"{URL.CDN}/steamcommunity/public/images/items/"
                            f"{def_.community_item_data.item_movie_mp4 or def_.community_item_data.item_movie_mp4_small}"
                        ),
                    )
                    if def_.community_item_data.item_movie_mp4 or def_.community_item_data.item_movie_mp4_small
                    else None
                ),
                def_.community_item_data.animated,
                tuple(
                    AppBadge(
                        self._state,
                        1,
                        f"{def_.community_item_data.item_name.removesuffix(' Point Shop Badge')} - Level {badge.level}",
                        self,
                        CDNAsset(self._state, f"{URL.CDN}/steamcommunity/public/images/items/{self.id}/{badge.image}"),
                        badge.level,
                    )
                    for badge in def_.community_item_data.badge_data
                ),
                def_.defid,
                def_.quantity,
                CommunityItemClass.try_value(def_.community_item_class),
                def_.community_item_type,
                def_.point_cost,
                DateTime.from_timestamp(def_.timestamp_created),
                DateTime.from_timestamp(def_.timestamp_updated),
                DateTime.from_timestamp(def_.timestamp_available),
                DateTime.from_timestamp(def_.timestamp_available_end),
                def_.active,
                def_.community_item_data.profile_theme_id,
                timedelta(seconds=def_.usable_duration),
                def_.bundle_discount,
            )
            for def_ in defs
        ]
        for item, def_ in zip(items, defs):
            if def_.bundle_defids:
                item.bundles = cast(
                    "tuple[RewardItem[Self], ...]", tuple(utils.get(items, def_index=id) for id in def_.bundle_defids)
                )

        return items

    async def badges(self, *, language: Language | None = None) -> Sequence[AppBadge[Self]]:
        """Fetch this app's badges.

        Parameters
        ----------
        language
            The language to fetch the badges in. If ``None``, the current language will be used.
        """
        if self.id == STEAM.id:
            # 753 doesn't have a community item definition, so we just have the badges hardcoded
            return [
                AppBadge(self._state, badge.id, badge.name, self, CDNAsset(self._state, badge.url), level=badge.level)
                for badge in STEAM_BADGES
            ]

        community_items, rewards = await asyncio.gather(
            self.community_items(language=language), self.reward_items(language=language)
        )

        badge_def = utils.get(community_items, class_=CommunityItemClass.Badge)
        badge_rewards = utils.get(rewards, class_=CommunityItemClass.Badge)

        if badge_def is None and badge_rewards is None:
            return []
        if badge_def is not None and badge_rewards is None:
            return badge_def.badges
        if badge_def is None and badge_rewards is not None:
            return badge_rewards.badges

        assert badge_def
        assert badge_rewards
        return [*badge_def.badges, *badge_rewards.badges]

    async def legacy_cd_key(self) -> str:
        """Fetch the legacy CD key for this app."""
        return await self._state.fetch_legacy_cd_key(self.id)

    async def encrypted_ticket(self, key: bytes, *, user_data: bytes = b"") -> EncryptedTicket:
        """Fetch an encrypted ticket for this app.

        Parameters
        ----------
        key
            The key to encrypt the ticket with.
        user_data
            The user data to include in the ticket.
        """
        encrypted_ticket = await self._state.fetch_encrypted_app_ticket(self.id, user_data)
        return EncryptedTicket(self._state, encrypted_ticket, key)

    async def ownership_ticket(self) -> OwnershipTicket:
        """Fetch an ownership ticket for this app."""
        ticket = await self._state.fetch_app_ownership_ticket(self.id)
        return await parse_app_ticket(self._state, utils.StructIO(ticket))

    @asynccontextmanager
    async def create_authentication_ticket(self) -> AsyncGenerator[AuthenticationTicket, None]:
        """Create an authentication ticket for this app.

        Examples
        --------

        .. code:: python

            async with app.create_authentication_ticket() as ticket:
                ...  # send the ticket to a user or server
                # ticket will only be valid inside this block
        """
        # for the ticket to be valid we have to be playing the game
        async with self._state.temporarily_play(self):
            ownership_ticket = await self._state.fetch_app_ownership_ticket(self.id)
            with utils.StructIO() as io:
                bytes = self._state._game_connect_bytes.pop(0)
                io.write_u32(len(bytes))
                io.write(bytes)
                io.write_u32(24)
                io.write_u32(1)
                io.write_u32(2)
                io.write_u32(int(self._state.ws.public_ip))
                io.write_u32(0)
                io.write_u32(int((self._state.steam_time.timestamp() - self._state.ws.connect_time.timestamp()) * 1000))
                self._state.connection_count += 1
                io.write_u32(self._state.connection_count)
                io.write_u32(len(ownership_ticket))
                io.write(ownership_ticket)
                io.seek(0)
                ticket = await parse_app_ticket(self._state, io)
                assert isinstance(ticket, AuthenticationTicket)
                try:
                    await ticket.activate()
                    yield ticket
                finally:
                    await ticket.deactivate()


class Apps(PartialApp[str], Enum):
    """This is "enum" to trick type checkers into allowing Literal[TF2] to be valid for overloads in extensions."""

    __slots__ = ("_name",)

    @classmethod
    def _new_member(cls, *, name: str, value: tuple[str, int]) -> Self:
        self = object.__new__(cls)
        set_attribute = object.__setattr__
        set_attribute(self, "_name", name)
        set_attribute(self, "name", value[0])
        set_attribute(self, "id", value[1])
        return self

    def __repr__(self) -> str:
        return self._name

    @property
    def value(self) -> int:
        return self.id

    TF2 = "Team Fortress 2", 440
    LFD2 = "Left 4 Dead 2", 550
    DOTA2 = "DOTA 2", 570
    CSGO = "Counter Strike Global-Offensive", 730
    STEAM = "Steam", 753

    @property
    def _state(self) -> ConnectionState:
        try:
            return STATE.get()
        except LookupError:
            raise ValueError("Cannot access the state of constant apps outside of a client.") from None


TF2 = Apps.TF2
"""The Team Fortress 2 app."""
DOTA2 = Apps.DOTA2
"""The DOTA 2 app."""
CSGO = Apps.CSGO
"""The Counter Strike Global-Offensive app."""
LFD2 = Apps.LFD2
"""The Left 4 Dead 2 app."""
STEAM = Apps.STEAM
"""The Steam app with context ID 6 (gifts)."""


class OwnershipDLC(PartialApp):
    def __init__(self, state: ConnectionState, *, id: int, owned_packages: list[PartialPackage]):
        super().__init__(state, id=id)
        self.owned_packages = owned_packages
        """The packages that the ticket owner owns which grant them this DLC."""


@dataclass(slots=True)
class PartialAppPriceOverview:
    currency: Currency
    initial: int
    final: int
    discount_percent: int


class DLC(PartialApp[str]):
    """Represents DLC (downloadable content) for an app."""

    __slots__ = (
        "created_at",
        "logo",
        "price_overview",
        "_on_windows",
        "_on_mac_os",
        "_on_linux",
    )

    def __init__(self, state: ConnectionState, data: app.DLC):
        super().__init__(state, id=data["id"], name=data["name"])
        self.created_at = (
            DateTime.from_timestamp(int(data["release_date"]["steam"])) if data["release_date"]["steam"] else None
        )
        """The time the DLC was released at."""
        self.logo = CDNAsset(state, data["header_image"])
        """The logo url of the DLC."""
        currency_code = Currency[data["price_overview"].pop("currency")]  # type: ignore  # TypedDict is immutable
        self.price_overview = PartialAppPriceOverview(currency=currency_code, **data["price_overview"])  # type: ignore
        """A price overview for the DLC."""

        platforms = data["platforms"]
        self._on_windows = platforms["windows"]
        self._on_mac_os = platforms["mac"]
        self._on_linux = platforms["linux"]

    def is_free(self) -> bool:
        """Whether the app is free to download."""
        return not self.price_overview.final

    def is_on_windows(self) -> bool:
        """Whether the app is playable on Windows."""
        return self._on_windows

    def is_on_mac_os(self) -> bool:
        """Whether the app is playable on macOS."""
        return self._on_mac_os

    def is_on_linux(self) -> bool:
        """Whether the app is playable on Linux."""
        return self._on_linux


class UserApp(PartialApp[str]):
    """Represents a Steam app fetched by :meth:`steam.User.apps`."""

    __slots__ = (
        "playtime_forever",
        "playtime_two_weeks",
        "playtime_windows",
        "playtime_mac_os",
        "playtime_linux",
        "icon",
        "last_played_at",
        "content_descriptors",
        "_stats_visible",
        "_workshop",
        "_market",
        "_dlc",
        "_leaderboards",
    )

    def __init__(self, state: ConnectionState, proto: player.GetOwnedGamesResponseGame):
        super().__init__(state=state, id=proto.appid, name=proto.name)
        self.playtime_forever: timedelta = timedelta(minutes=proto.playtime_forever)
        """The total time the app has been played for."""
        self.playtime_two_weeks: timedelta = timedelta(minutes=proto.playtime_2_weeks)
        """The amount of time the user has played the app in the last two weeks."""
        self.playtime_windows: timedelta = timedelta(minutes=proto.playtime_windows_forever)
        """The total amount of time the user has played the app on Windows."""
        self.playtime_mac_os: timedelta = timedelta(minutes=proto.playtime_mac_forever)
        """The total amount of time the user has played the app on macOS."""
        self.playtime_linux: timedelta = timedelta(minutes=proto.playtime_linux_forever)
        """The total amount of time the user has played the app on Linux."""
        self.icon = CDNAsset(
            state, str(URL.CDN / f"steamcommunity/public/images/apps/{self.id}/{proto.img_icon_url}.jpg")
        )
        """The icon of the app."""
        self.last_played_at = DateTime.from_timestamp(proto.rtime_last_played)
        """The time the user last played this app at."""

        self.content_descriptors = [
            ContentDescriptor.try_value(descriptor) for descriptor in proto.content_descriptorids
        ]
        """The content descriptors of the app."""

        self._stats_visible = proto.has_community_visible_stats
        self._workshop = proto.has_workshop
        self._market = proto.has_market
        self._dlc = proto.has_dlc
        self._leaderboards = proto.has_leaderboards

    def has_visible_stats(self) -> bool:
        """Whether the app has publicly visible stats."""
        return self._stats_visible

    def has_workshop(self) -> bool:
        """Whether the app has a workshop."""
        return self._workshop

    def has_market(self) -> bool:
        """Whether the app has a market."""
        return self._market

    def has_dlc(self) -> bool:
        """Whether the app has DLC."""
        return self._dlc

    def has_leaderboards(self) -> bool:
        """Whether the app has leaderboards."""
        return self._leaderboards


class UserRecentlyPlayedApp(PartialApp[str]):
    def __init__(self, state: ConnectionState, data: app.UserRecentlyPlayedApp):
        super().__init__(state, id=data["appid"], name=data["name"])
        self.playtime_forever: timedelta = timedelta(minutes=data["playtime_forever"])
        """The total time the app has been played for."""
        self.playtime_two_weeks: timedelta = timedelta(minutes=data["playtime_2weeks"])
        """The amount of time the user has played the app in the last two weeks."""
        self.icon = CDNAsset(
            state, str(URL.CDN / f"steamcommunity/public/images/apps/{self.id}/{data['img_icon_url']}.jpg")
        )
        """The icon of the app."""


class WishlistApp(PartialApp[str]):
    """Represents a Steam app fetched by :meth:`steam.User.wishlist`\\."""

    __slots__ = (
        "priority",
        "added_at",
        "background",
        "created_at",
        "logo",
        "rank",
        "review_status",
        "score",
        "screenshots",
        "tags",
        "total_reviews",
        "type",
        "partial_packages",
        "partial_bundles",
        "_free",
        "_on_linux",
        "_on_mac_os",
        "_on_windows",
    )

    def __init__(self, state: ConnectionState, id: int, data: app.WishlistApp):
        from .bundle import PartialBundle
        from .package import PartialPackage

        super().__init__(state, id=id, name=data["name"])
        self.priority = int(data["priority"])
        """The priority of the app in the wishlist."""
        self.type = AppType.from_str(data["type"])
        """The type of the app."""
        self.logo = CDNAsset(state, data["capsule"])
        """The logo of the app."""
        self.score = data["review_score"]
        """The score of the app out of ten."""
        self.total_reviews = int(data["reviews_total"].replace(",", ""))
        """The total number reviews for the app."""
        self.review_status = ReviewType.try_value(data["review_score"])
        """The review status of the app."""
        self.created_at = DateTime.from_timestamp(float(data["release_date"])) if data["release_date"] else None
        """The time the app was uploaded at."""
        self.screenshots = [
            CDNAsset(state, f"{URL.CDN}/steam/apps/{self.id}/{screenshot_url}")
            for screenshot_url in data["screenshots"]
        ]
        """The screenshots of the app."""
        self.added_at = DateTime.from_timestamp(data["added"])
        """The time that the app was added to their wishlist."""
        self.background = CDNAsset(state, data["background"])
        """The background of the app."""
        self.tags = [Tag(state, int(tag)) for tag in data["tags"]]
        """The tags of the app."""
        self.rank = data["rank"]
        """The global rank of the app by popularity."""
        self.partial_packages: list[PartialPackage] = []
        """The packages this app is included in."""
        self.partial_bundles: list[PartialBundle] = []
        """The bundles this app is included in."""
        for sub in data["subs"]:
            if package_id := sub["packageid"]:
                self.partial_packages.append(PartialPackage(state, id=package_id))
            elif bundle_id := sub["bundleid"]:
                self.partial_bundles.append(PartialBundle(state, id=bundle_id))

        self._free = data["is_free_game"]
        self._on_windows = bool(data.get("win", False))
        self._on_mac_os = bool(data.get("mac", False))
        self._on_linux = bool(data.get("linux", False))

    def is_free(self) -> bool:
        """Whether the app is free to download."""
        return self._free

    def is_on_windows(self) -> bool:
        """Whether the app is playable on Windows."""
        return self._on_windows

    def is_on_mac_os(self) -> bool:
        """Whether the app is playable on macOS."""
        return self._on_mac_os

    def is_on_linux(self) -> bool:
        """Whether the app is playable on Linux."""
        return self._on_linux


class FetchedAppMovie(_IOMixin):
    __slots__ = ("name", "id", "url", "created_at", "_state")

    def __init__(self, state: ConnectionState, movie: dict[str, Any]):
        self._state = state
        self.name: str = movie["name"]
        self.id: int = movie["id"]
        self.url: ReadOnly[str] = movie["mp4"]["max"]
        match = re.search(r"t=(\d+)", self.url)  # type: ignore  # should become unnecessary at some point
        self.created_at = DateTime.from_timestamp(int(match[1])) if match else None

    def __repr__(self) -> str:
        attrs = ("name", "id", "url", "created_at")
        resolved = [f"{attr}={getattr(self, attr)!r}" for attr in attrs]
        return f"<{self.__class__.__name__} {' '.join(resolved)}>"


@dataclass(slots=True)
class AppPriceOverview(PartialAppPriceOverview):
    initial_formatted: str
    final_formatted: str


class FetchedApp(PartialApp[str]):
    """Represents a Steam app fetched by :meth:`steam.Client.fetch_app`\\."""

    __slots__ = (
        "logo",
        "background",
        "created_at",
        "type",
        "categories",
        "partial_dlc",
        "_packages",
        "website_url",
        "developers",
        "publishers",
        "description",
        "full_description",
        "movies",
        "price_overview",
        "content_descriptors",
        "_free",
        "_on_windows",
        "_on_mac_os",
        "_on_linux",
        "_language",
    )

    def __init__(self, state: ConnectionState, data: app.FetchedApp, language: Language):
        from .package import PartialPackage

        super().__init__(state, id=data["steam_appid"], name=data["name"])
        self.logo = CDNAsset(state, data["header_image"])
        """The logo of the app."""
        self.background = CDNAsset(state, data["background"])
        """The background of the app."""
        self.created_at = (
            DateTime.parse_steam_date(data["release_date"]["date"], full_month=False)
            if data["release_date"]["date"]
            else None
        )
        """The time the app was uploaded at."""
        self.type = AppType.from_str(data["type"])
        """The type of the app."""

        self.categories = [
            Category(state, id=category["id"], name=category["description"]) for category in data["categories"]
        ]

        try:
            currency = Currency[data["price_overview"].pop("currency")]  # type: ignore
            self.price_overview = AppPriceOverview(currency=currency, **data["price_overview"])  # type: ignore
            """The price overview of the app."""
        except KeyError:
            self.price_overview = None

        self.partial_dlc = [PartialApp(state, id=dlc_id) for dlc_id in data.get("dlc", [])]
        """The app's downloadable content."""

        from .package import FetchedAppPackage

        self._packages = [
            FetchedAppPackage(state, package)
            for package_group in data["package_groups"]
            for package in package_group["subs"]
        ]
        current_package_ids = {package.id for package in self._packages}
        self._packages += [
            PartialPackage(state, id=package_id)
            for package_id in data.get("packages", [])
            if package_id not in current_package_ids
        ]

        self.website_url = data.get("website")
        """The website URL of the app."""
        self.developers = data["developers"]
        """The developers of the app."""
        self.publishers = data["publishers"]
        """The publishers of the app."""
        self.description = data["short_description"]
        """The short description of the app."""
        self.full_description = data["detailed_description"]
        """The full description of the app."""

        self.movies = [FetchedAppMovie(state, movie) for movie in data["movies"]] if "movies" in data else None
        """
        A list of the app's movies, each of which has ``name``\\, ``id``\\, ``url`` and optional ``created_at``
        attributes.
        """
        self.content_descriptors = [
            ContentDescriptor.try_value(descriptor) for descriptor in data.get("content_descriptors", {}).get("ids", [])
        ]
        """The app's content descriptors for explicit content"""

        self._free = data["is_free"]
        self._on_windows = bool(data["platforms"].get("windows", False))
        self._on_mac_os = bool(data["platforms"].get("mac", False))
        self._on_linux = bool(data["platforms"].get("linux", False))

        self._language = language

    async def packages(self, *, language: Language | None = None) -> list[FetchedAppPackage]:
        if language is not self._language:
            return await super().packages(language=language)
        return self._packages

    def is_free(self) -> bool:
        """Whether the app is free to download."""
        return self._free

    def is_on_windows(self) -> bool:
        """Whether the app is playable on Windows."""
        return self._on_windows

    def is_on_mac_os(self) -> bool:
        """Whether the app is playable on macOS."""
        return self._on_mac_os

    def is_on_linux(self) -> bool:
        """Whether the app is playable on Linux."""
        return self._on_linux


@dataclass(slots=True)
class UserInventoryInfoContext:
    """Represents a context ID type."""

    id: ContextID
    """The ID of the context ID type."""
    name: str
    """The name of the context ID type."""
    count: int
    """The number of items in the context ID type."""


class UserInventoryInfoApp(PartialApp[str]):
    __slots__ = ("icon", "inventory_logo")

    def __init__(self, state: ConnectionState, id: int, name: str, icon_url: str, inventory_logo_url: str):
        super().__init__(state, id=id, name=name)
        self.icon = CDNAsset(state, icon_url)
        """The icon of the app."""
        self.inventory_logo = CDNAsset(state, inventory_logo_url)
        """The inventory logo of the app."""


class AppListApp(PartialApp[str]):
    """Represents an app returned by :class:`~steam.Client.all_apps`."""

    __slots__ = ("last_modified", "price_change_number")

    def __init__(self, state: ConnectionState, data: app.AppListApp):
        super().__init__(state, id=data["appid"], name=data["name"])
        self.last_modified = DateTime.from_timestamp(data["last_modified"])
        """The time the app was last modified at."""
        self.price_change_number = data["price_change_number"]
        """The price change number of the app."""<|MERGE_RESOLUTION|>--- conflicted
+++ resolved
@@ -31,13 +31,8 @@
 from .enums import *
 from .id import _ID64_TO_ID32, id64_from_url
 from .models import CDNAsset, DescriptionMixin, _IOMixin
-<<<<<<< HEAD
 from .protobufs import client_server, econ, player
-from .tag import FetchedAppCategory, PartialTag
-=======
-from .protobufs import client_server, player
-from .tag import Category, Tag
->>>>>>> ea8d37ca
+from .tag import Category, FetchedAppCategory, PartialTag, Tag
 from .types.id import *
 from .utils import DateTime
 
