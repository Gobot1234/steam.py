# -*- coding: utf-8 -*-

"""
The MIT License (MIT)

Copyright (c) 2020 James

Permission is hereby granted, free of charge, to any person obtaining a copy
of this software and associated documentation files (the "Software"), to deal
in the Software without restriction, including without limitation the rights
to use, copy, modify, merge, publish, distribute, sublicense, and/or sell
copies of the Software, and to permit persons to whom the Software is
furnished to do so, subject to the following conditions:

The above copyright notice and this permission notice shall be included in all
copies or substantial portions of the Software.

THE SOFTWARE IS PROVIDED "AS IS", WITHOUT WARRANTY OF ANY KIND, EXPRESS OR
IMPLIED, INCLUDING BUT NOT LIMITED TO THE WARRANTIES OF MERCHANTABILITY,
FITNESS FOR A PARTICULAR PURPOSE AND NONINFRINGEMENT. IN NO EVENT SHALL THE
AUTHORS OR COPYRIGHT HOLDERS BE LIABLE FOR ANY CLAIM, DAMAGES OR OTHER
LIABILITY, WHETHER IN AN ACTION OF CONTRACT, TORT OR OTHERWISE, ARISING FROM,
OUT OF OR IN CONNECTION WITH THE SOFTWARE OR THE USE OR OTHER DEALINGS IN THE
SOFTWARE.
"""

import re
from typing import Optional, Union, TYPE_CHECKING

from bs4 import BeautifulSoup

from .enums import EResult

if TYPE_CHECKING:
    from aiohttp import ClientResponse

__all__ = (
    'SteamException',
    'NotFound',
    'Forbidden',
    'LoginError',
    'NoCMsFound',
    'HTTPException',
    'ClientException',
    'ConfirmationError',
    'AuthenticatorError',
    'InvalidCredentials',
)

CODE_FINDER = re.compile(r'[^\s]([0-9]+)[^\s]')


class SteamException(Exception):
    """Base exception class for steam.py"""
    pass


class ClientException(SteamException):
    """Exception that's thrown when something isn't possible
    but is handled by the client.
    Subclass of :exc:`SteamException`
    """
    pass


class HTTPException(SteamException):
    """Exception that's thrown for any web API error.
    Subclass of :exc:`SteamException`

    Attributes
    ------------
    response: :class:`aiohttp.ClientResponse`
        The response of the failed HTTP request.
    message: :class:`str`
        The message associated with the error.
        Could be an empty string if the message is html.
    status: :class:`int`
        The status code of the HTTP request.
    code: Union[:class:`~steam.EResult`, :class:`int`]
        The Steam specific error code for the failure.
        It will attempt to find a matching a :class:`~steam.EResult` for the value.
    """

    def __init__(self, response: 'ClientResponse', data: Optional[Union[dict, str]]):
        self.response = response
        self.status = response.status
        self.code = 0
        self.message = ''
<<<<<<< HEAD
        if data:
            if isinstance(data, dict):
                if data:
                    if data.get('success', True):  # ignore {'success': False} as the message
                        message = list(data.values())[0]
                        code_regex = re.compile(r'[^\s]([0-9]+)[^\s]')
                        code = code_regex.findall(message)
                        if code:
                            self.code = int(code[0])
                            self.message = code_regex.sub('', message)
=======

        if data:
            if isinstance(data, dict):
                message = data.get('message') or str(list(data.values())[0])
                code = data.get('result') or CODE_FINDER.findall(message)
                if code:
                    self.code = EResult.try_value(int(code[0]))
                    self.message = CODE_FINDER.sub('', message)
>>>>>>> d03c1366
            else:
                text = BeautifulSoup(data, 'html.parser').get_text('\n')
                self.message = text if text else ''

        self.message = self.message.replace('  ', ' ')
        super().__init__(f'{response.status} {response.reason} (error code: {self.code})'
                         f'{f" Message: {self.message}" if self.message else ""}')


class Forbidden(HTTPException):
    """Exception that's thrown when status code 403 occurs.
    Subclass of :exc:`HTTPException`
    """
    pass


class NotFound(HTTPException):
    """Exception that's thrown when status code 404 occurs.
    Subclass of :exc:`HTTPException`
    """
    pass


class LoginError(ClientException):
    """Exception that's thrown when a login fails.
    Subclass of :exc:`ClientException`
    """
    pass


class InvalidCredentials(LoginError):
    """Exception that's thrown when credentials are incorrect.
    Subclass of :exc:`LoginError`
    """
    pass


class AuthenticatorError(ClientException):
    """Exception that's thrown when Steam cannot authenticate your details.
    Subclass of :exc:`LoginError`
    """
    pass


class ConfirmationError(AuthenticatorError):
    """Exception that's thrown when a confirmation fails.
    Subclass of :exc:`AuthenticatorError`
    """
    pass


class NoCMsFound(LoginError):
    """Exception that's thrown when no CMs can be found to connect to.
    Subclass of :exc:`LoginError`
    """
    pass<|MERGE_RESOLUTION|>--- conflicted
+++ resolved
@@ -86,29 +86,17 @@
         self.status = response.status
         self.code = 0
         self.message = ''
-<<<<<<< HEAD
-        if data:
-            if isinstance(data, dict):
-                if data:
-                    if data.get('success', True):  # ignore {'success': False} as the message
-                        message = list(data.values())[0]
-                        code_regex = re.compile(r'[^\s]([0-9]+)[^\s]')
-                        code = code_regex.findall(message)
-                        if code:
-                            self.code = int(code[0])
-                            self.message = code_regex.sub('', message)
-=======
 
         if data:
             if isinstance(data, dict):
-                message = data.get('message') or str(list(data.values())[0])
-                code = data.get('result') or CODE_FINDER.findall(message)
-                if code:
-                    self.code = EResult.try_value(int(code[0]))
+                if len(data) != 1 and data.get('success', False):  # ignore {'success': False} as the message
+                    message = data.get('message') or str(list(data.values())[0])
+                    code = data.get('result') or CODE_FINDER.findall(message)
+                    if code:
+                        self.code = EResult.try_value(int(code[0]))
                     self.message = CODE_FINDER.sub('', message)
->>>>>>> d03c1366
             else:
-                text = BeautifulSoup(data, 'html.parser').get_text('\n')
+                text = BeautifulSoup(data, 'html.parser').get_text()
                 self.message = text if text else ''
 
         self.message = self.message.replace('  ', ' ')
