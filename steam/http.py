# -*- coding: utf-8 -*-

"""
The MIT License (MIT)

Copyright (c) 2020 James

Permission is hereby granted, free of charge, to any person obtaining a copy
of this software and associated documentation files (the "Software"), to deal
in the Software without restriction, including without limitation the rights
to use, copy, modify, merge, publish, distribute, sublicense, and/or sell
copies of the Software, and to permit persons to whom the Software is
furnished to do so, subject to the following conditions:

The above copyright notice and this permission notice shall be included in all
copies or substantial portions of the Software.

THE SOFTWARE IS PROVIDED "AS IS", WITHOUT WARRANTY OF ANY KIND, EXPRESS OR
IMPLIED, INCLUDING BUT NOT LIMITED TO THE WARRANTIES OF MERCHANTABILITY,
FITNESS FOR A PARTICULAR PURPOSE AND NONINFRINGEMENT. IN NO EVENT SHALL THE
AUTHORS OR COPYRIGHT HOLDERS BE LIABLE FOR ANY CLAIM, DAMAGES OR OTHER
LIABILITY, WHETHER IN AN ACTION OF CONTRACT, TORT OR OTHERWISE, ARISING FROM,
OUT OF OR IN CONNECTION WITH THE SOFTWARE OR THE USE OR OTHER DEALINGS IN THE
SOFTWARE.
"""

from __future__ import annotations

import asyncio
import html
import json
import logging
import re
from base64 import b64encode
from sys import version_info
from time import time
from typing import TYPE_CHECKING, Any, Coroutine, Optional

import aiohttp
import rsa
from bs4 import BeautifulSoup

from . import __version__, errors, utils
from .models import URL, api_route, community_route, store_route
from .user import BaseUser, ClientUser

if TYPE_CHECKING:
    from .client import Client
    from .image import Image
    from .user import User, UserDict

log = logging.getLogger(__name__)
StrOrURL = aiohttp.client.StrOrURL
RequestType = Coroutine[None, None, Optional[Any]]


async def json_or_text(r: aiohttp.ClientResponse) -> Optional[Any]:
    text = await r.text()
    try:
        if "application/json" in r.headers["Content-Type"]:
            return json.loads(text)
    except KeyError:
        pass
    return text


class HTTPClient:
    """The HTTP Client that interacts with the Steam web API."""

    __slots__ = (
        "_session",
        "_client",
        "username",
        "password",
        "api_key",
        "shared_secret",
        "_one_time_code",
        "_email_code",
        "_captcha_id",
        "_captcha_text",
        "_steam_id",
        "session_id",
        "user",
        "logged_in",
        "user_agent",
        "proxy",
        "proxy_auth",
        "connector",
    )

    SUCCESS_LOG = "{method} {url} has received {text}"
    REQUEST_LOG = "{method} {url} with {payload} has returned {status}"

    def __init__(self, client: Client, **options: Any):
        self._session: Optional[aiohttp.ClientSession] = None  # filled in login
        self._client = client

        self.username: Optional[str] = None
        self.password: Optional[str] = None
        self.api_key: Optional[str] = None
        self.shared_secret: Optional[str] = None
        self._one_time_code = ""
        self._email_code = ""
        self._captcha_id = "-1"
        self._captcha_text = ""
        self._steam_id = ""

        self.session_id: Optional[str] = None
        self.user: Optional[ClientUser] = None
        self.logged_in = False
        self.user_agent = (
            f"steam.py/{__version__} client (https://github.com/Gobot1234/steam.py), "
            f"Python/{version_info.major}.{version_info.minor}, aiohttp/{aiohttp.__version__}"
        )

        self.proxy: Optional[str] = options.get("proxy")
        self.proxy_auth: Optional[aiohttp.BasicAuth] = options.get("proxy_auth")
        self.connector: Optional[aiohttp.BaseConnector] = options.get("connector")

    def recreate(self) -> None:
<<<<<<< HEAD
        if self._session.closed:
=======
        if not self._session or self._session.closed:
>>>>>>> 5fcca866
            self._session = aiohttp.ClientSession(
                cookies={"Steam_Language": "english"},  # make sure the language is set to english
                connector=self.connector,
            )

    async def request(self, method: str, url: StrOrURL, **kwargs: Any) -> Optional[Any]:  # adapted from d.py
        kwargs["headers"] = {"User-Agent": self.user_agent, **kwargs.get("headers", {})}
        # proxy support
        if self.proxy is not None:
            kwargs["proxy"] = self.proxy
        if self.proxy_auth is not None:
            kwargs["proxy_auth"] = self.proxy_auth

        payload = kwargs.get("data")

        for tries in range(5):
            async with self._session.request(method, url, **kwargs) as r:
                log.debug(
                    self.REQUEST_LOG.format(method=method, url=r.url, payload=f"PAYLOAD: {payload}", status=r.status)
                )

                # even errors have text involved in them so this is safe to call
                data = await json_or_text(r)

                # the request was successful so just return the text/json
                if 200 <= r.status < 300:
                    log.debug(f"{method} {r.url} has received {data}")
                    return data

                # we are being rate limited
                elif r.status == 429:
                    # I haven't been able to get any X-Retry-After headers from the API but we should probably still
                    # handle it
                    try:
                        await asyncio.sleep(float(r.headers["X-Retry-After"]))
                    except KeyError:  # steam being un-helpful as usual
                        await asyncio.sleep(2 ** tries)
                    continue

                # we've received a 500 or 502, an unconditional retry
                elif r.status in {500, 502}:
                    await asyncio.sleep(1 + tries * 3)
                    continue

                # been logged out
                elif 300 <= r.status <= 399 and "login" in r.headers.get("location", ""):
                    log.debug("Logged out of session re-logging in")
                    await self.login(self.username, self.password, self.shared_secret)
                    continue

                elif r.status == 401:
                    if not data:
                        raise errors.HTTPException(r, data)
                    # api key either got revoked or it was never valid
                    if "Access is denied. Retrying will not help. Please verify your <pre>key=</pre>" in data:
                        # time to fetch a new key
                        self._client.api_key = self.api_key = kwargs["key"] = await self.get_api_key()
                        # retry with our new key

                # the usual error cases
                elif r.status == 403:
                    raise errors.Forbidden(r, data)
                elif r.status == 404:
                    raise errors.NotFound(r, data)
                else:
                    raise errors.HTTPException(r, data)

        # we've run out of retries, raise
        raise errors.HTTPException(r, data)

    def connect_to_cm(self, cm: str) -> Coroutine[None, None, aiohttp.ClientWebSocketResponse]:
        headers = {"User-Agent": self.user_agent}
        return self._session.ws_connect(
            f"wss://{cm}/cmsocket/", headers=headers, proxy=self.proxy, proxy_auth=self.proxy_auth
        )

    async def login(self, username: str, password: str, shared_secret: Optional[str]) -> None:
        self.username = username
        self.password = password
        self.shared_secret = shared_secret

        self._session = aiohttp.ClientSession(
            cookies={"Steam_Language": "english"},  # make sure the language is set to english
            connector=self.connector,
        )

        resp = await self._send_login_request()

        if resp.get("captcha_needed") and resp.get("message") != "Please wait and try again later.":
            self._captcha_id = resp["captcha_gid"]
            print(
                "Please enter the captcha text at "
                f"https://steamcommunity.com/login/rendercaptcha/?gid={resp['captcha_gid']}"
            )
            captcha_text = await utils.ainput(">>> ")
            self._captcha_text = captcha_text.strip()
            return await self.login(username, password, shared_secret)

        if not resp["success"]:
            raise errors.InvalidCredentials(resp.get("message", "An unexpected error occurred"))

        data = resp.get("transfer_parameters")
        if data is None:
            raise errors.LoginError(
                "Cannot perform redirects after login. Steam is likely down, please try again later."
            )

        for url in resp["transfer_urls"]:
            await self.request("POST", url=url, data=data)

        self.api_key = self._client.api_key = await self.get_api_key()
        if self.api_key is None:
            log.info("Failed to get API key")

            async def get_user(self, user_id64: int) -> dict:
                user_id = int(user_id64) & 0xFFFFFFFF
                ret = await self.request("GET", community_route(f"miniprofile/{user_id}/json"))
                ret["steamid"] = user_id64
                return ret

            async def get_users(self, user_id64s: list[int]) -> list[dict]:
                return [await self.get_user(user_id64) for user_id64 in user_id64s]

            BaseUser._patch_without_api()
            self.__class__.get_user = get_user
            self.__class__.get_users = get_users
            utils.warn("Some methods of User objects are not available as no API key can be generated", UserWarning)
            await self.request("GET", community_route("home"))

        cookies = self._session.cookie_jar.filter_cookies(URL.COMMUNITY)
        self.session_id = cookies["sessionid"].value

        data = await self.get_user(resp["transfer_parameters"]["steamid"])
        state = self._client._connection
        self.user = ClientUser(state=state, data=data)
        state._users[self.user.id64] = self.user
        self.logged_in = True
        self._client.dispatch("login")

    async def close(self) -> None:
        await self.logout()
        await self._session.close()

    async def logout(self) -> None:
        log.debug("Logging out of session")
        payload = {"sessionid": self.session_id}
        await self.request("POST", community_route("login/logout"), data=payload)
        self.logged_in = False
        self.user = None
        self._client.dispatch("logout")

    async def _get_rsa_params(self, current_repetitions: int = 0) -> tuple[bytes, int]:
        payload = {"username": self.username, "donotcache": int(time() * 1000)}
        try:
            key_response = await self.request("POST", community_route("login/getrsakey"), data=payload)
        except Exception as exc:
            raise errors.LoginError("Failed to get RSA key") from exc
        try:
            n = int(key_response["publickey_mod"], 16)
            e = int(key_response["publickey_exp"], 16)
            rsa_timestamp = key_response["timestamp"]
        except KeyError:
            if current_repetitions < 5:
                return await self._get_rsa_params(current_repetitions + 1)
            raise errors.LoginError("Could not obtain rsa-key") from None
        else:
            return b64encode(rsa.encrypt(self.password.encode("utf-8"), rsa.PublicKey(n, e))), rsa_timestamp

    async def _send_login_request(self) -> dict:
        password, timestamp = await self._get_rsa_params()
        payload = {
            "username": self.username,
            "password": password.decode(),
            "emailauth": self._email_code,
            "emailsteamid": self._steam_id,
            "twofactorcode": self._one_time_code,
            "captchagid": self._captcha_id,
            "captcha_text": self._captcha_text,
            "loginfriendlyname": self.user_agent,
            "rsatimestamp": timestamp,
            "remember_login": True,
            "donotcache": int(time() * 1000),
        }
        try:
            resp = await self.request("POST", community_route("login/dologin"), data=payload)
            if resp.get("requires_twofactor"):
                self._one_time_code = await self._client.code()
            elif resp.get("emailauth_needed"):
                self._steam_id = resp.get("emailsteamid")
                self._email_code = await self._client.code()
            else:
                return resp
            return await self._send_login_request()
        except Exception as exc:
            if isinstance(exc, errors.LoginError):
                raise exc

            try:
                msg = exc.args[0]
            except IndexError:
                msg = None
            raise errors.LoginError(msg) from exc

    async def get_user(self, user_id64: int) -> Optional[UserDict]:
        params = {"key": self.api_key, "steamids": user_id64}
        resp = await self.request("GET", api_route("ISteamUser/GetPlayerSummaries/v2"), params=params)
        return resp["response"]["players"][0] if resp["response"]["players"] else None

    async def get_users(self, user_id64s: list[int]) -> list[UserDict]:
        ret = []
        if user_id64s == [0]:  # FIXME bandaid
            return ret

        for sublist in utils.chunk(user_id64s, 100):
            params = {"key": self.api_key, "steamids": ",".join(map(str, sublist))}
            resp = await self.request("GET", api_route("ISteamUser/GetPlayerSummaries/v2"), params=params)
            ret.extend(resp["response"]["players"])
        return ret

    def add_user(self, user_id64: int) -> RequestType:
        payload = {
            "sessionID": self.session_id,
            "steamid": user_id64,
            "accept_invite": 0,
        }
        return self.request("POST", community_route("actions/AddFriendAjax"), data=payload)

    def remove_user(self, user_id64: int) -> RequestType:
        payload = {
            "sessionID": self.session_id,
            "steamid": user_id64,
        }
        return self.request("POST", community_route("actions/RemoveFriendAjax"), data=payload)

    def block_user(self, user_id64: int) -> RequestType:
        payload = {"sessionID": self.session_id, "steamid": user_id64, "block": 1}
        return self.request("POST", community_route("actions/BlockUserAjax"), data=payload)

    def unblock_user(self, user_id64: int) -> RequestType:
        payload = {"sessionID": self.session_id, "steamid": user_id64, "block": 0}
        return self.request("POST", community_route("actions/BlockUserAjax"), data=payload)

    def accept_user_invite(self, user_id64: int) -> RequestType:
        payload = {
            "sessionID": self.session_id,
            "steamid": user_id64,
            "accept_invite": 1,
        }
        return self.request("POST", community_route("actions/AddFriendAjax"), data=payload)

    def decline_user_invite(self, user_id64: int) -> RequestType:
        payload = {
            "sessionID": self.session_id,
            "steamid": user_id64,
            "accept_invite": 0,
        }
        return self.request("POST", community_route("actions/IgnoreFriendInviteAjax"), data=payload)

    def get_user_games(self, user_id64: int) -> RequestType:
        params = {
            "key": self.api_key,
            "steamid": user_id64,
            "include_appinfo": 1,
            "include_played_free_games": 1,
        }
        return self.request("GET", api_route("IPlayerService/GetOwnedGames"), params=params)

    def get_user_inventory(self, user_id64: int, app_id: int, context_id: int) -> RequestType:
        params = {
            "count": 5000,
        }
        return self.request("GET", community_route(f"inventory/{user_id64}/{app_id}/{context_id}"), params=params)

    def get_user_escrow(self, user_id64: int, token: Optional[str]) -> RequestType:
        params = {
            "key": self.api_key,
            "steamid_target": user_id64,
            "trade_offer_access_token": token if token is not None else "",
        }
        return self.request("GET", api_route("IEconService/GetTradeHoldDurations"), params=params)

    async def get_friends(self, user_id64: int) -> list[UserDict]:
        params = {"key": self.api_key, "steamid": user_id64, "relationship": "friend"}
        friends = await self.request("GET", api_route("ISteamUser/GetFriendList"), params=params)
        return await self.get_users([friend["steamid"] for friend in friends["friendslist"]["friends"]])

    def get_trade_offers(self, active_only: bool = True, sent: bool = True, received: bool = True) -> RequestType:
        params = {
            "key": self.api_key,
            "active_only": int(active_only),
            "get_sent_offers": int(sent),
            "get_descriptions": 1,
            "get_received_offers": int(received),
        }
        return self.request("GET", api_route("IEconService/GetTradeOffers"), params=params)

    def get_trade_history(self, limit: int, previous_time: Optional[int]) -> RequestType:
        params = {
            "key": self.api_key,
            "max_trades": limit,
            "get_descriptions": 1,
            "include_total": 1,
            "start_after_time": previous_time or 0,
        }
        return self.request("GET", api_route("IEconService/GetTradeHistory"), params=params)

    def get_trade(self, trade_id: int) -> RequestType:
        params = {"key": self.api_key, "tradeofferid": trade_id, "get_descriptions": 1}
        return self.request("GET", api_route("IEconService/GetTradeOffer"), params=params)

    def accept_user_trade(self, user_id64: int, trade_id: int) -> RequestType:
        payload = {
            "sessionid": self.session_id,
            "tradeofferid": trade_id,
            "serverid": 1,
            "partner": user_id64,
            "captcha": "",
        }
        headers = {"Referer": str(community_route(f"tradeoffer/{trade_id}"))}
        return self.request("POST", community_route(f"tradeoffer/{trade_id}/accept"), data=payload, headers=headers)

    def decline_user_trade(self, trade_id: int) -> RequestType:
        payload = {"key": self.api_key, "tradeofferid": trade_id}
        return self.request("POST", api_route("IEconService/DeclineTradeOffer"), data=payload)

    def cancel_user_trade(self, trade_id: int) -> RequestType:
        payload = {"key": self.api_key, "tradeofferid": trade_id}
        return self.request("POST", api_route("IEconService/CancelTradeOffer"), data=payload)

    def send_trade_offer(
        self,
        user: User,
        to_send: list[dict],
        to_receive: list[dict],
        token: Optional[str],
        offer_message: str,
        **kwargs: Any,
    ) -> RequestType:
        payload = {
            "sessionid": self.session_id,
            "serverid": 1,
            "partner": user.id64,
            "tradeoffermessage": offer_message,
            "json_tradeoffer": json.dumps(
                {
                    "newversion": True,
                    "version": 4,
                    "me": {"assets": to_send, "currency": [], "ready": False},
                    "them": {"assets": to_receive, "currency": [], "ready": False},
                }
            ),
            "captcha": "",
            "trade_offer_create_params": json.dumps({"trade_offer_access_token": token}) if token is not None else {},
        }
        payload.update(**kwargs)
        headers = {"Referer": str(community_route(f"tradeoffer/new/?partner={user.id}"))}
        return self.request("POST", community_route("tradeoffer/new/send"), data=payload, headers=headers)

    def get_cm_list(self, cell_id: int) -> RequestType:
        params = {"cellid": cell_id}
        return self.request("GET", api_route("ISteamDirectory/GetCMList"), params=params)

    def get_comments(self, id64: int, comment_path: str, limit: Optional[int] = None) -> RequestType:
        params = {
            "start": 0,
            "totalcount": 9999999999,
            "count": 9999999999 if limit is None else limit,
        }

        return self.request("GET", community_route(f"comment/{comment_path}/render/{id64}"), params=params)

    def post_comment(self, id64: int, comment_type: str, content: str) -> RequestType:
        payload = {
            "sessionid": self.session_id,
            "comment": content,
        }
        return self.request("POST", community_route(f"comment/{comment_type}/post/{id64}"), data=payload)

    def delete_comment(self, id64: int, comment_id: int, comment_type: str) -> RequestType:
        payload = {
            "sessionid": self.session_id,
            "gidcomment": comment_id,
        }
        return self.request("POST", community_route(f"comment/{comment_type}/delete/{id64}"), data=payload)

    def report_comment(self, id64: int, comment_id: int, comment_type: str) -> RequestType:
        payload = {"gidcomment": comment_id, "hide": 1}
        return self.request("POST", community_route(f"comment/{comment_type}/hideandreport/{id64}"), data=payload)

    def accept_clan_invite(self, clan_id: int) -> RequestType:
        payload = {
            "sessionid": self.session_id,
            "steamid": self.user.id64,
            "ajax": "1",
            "action": "group_accept",
            "steamids[]": clan_id,
        }
        return self.request("POST", community_route("my/friends/action"), data=payload)

    def decline_clan_invite(self, clan_id: int) -> RequestType:
        payload = {
            "sessionid": self.session_id,
            "steamid": self.user.id64,
            "ajax": "1",
            "action": "group_ignore",
            "steamids[]": clan_id,
        }
        return self.request("POST", community_route("my/friends/action"), data=payload)

    def join_clan(self, clan_id: int) -> RequestType:
        payload = {
            "sessionID": self.session_id,
            "action": "join",
        }
        return self.request("POST", community_route(f"gid/{clan_id}"), data=payload)

    def leave_clan(self, clan_id: int) -> RequestType:
        payload = {
            "sessionID": self.session_id,
            "action": "leaveGroup",
            "groupId": clan_id,
        }
        return self.request("POST", community_route("my/home_process"), data=payload)

    def invite_user_to_clan(self, user_id64: int, clan_id: int) -> RequestType:
        payload = {
            "sessionID": self.session_id,
            "group": clan_id,
            "invitee": user_id64,
            "type": "groupInvite",
        }
        return self.request("POST", community_route("actions/GroupInvite"), data=payload)

    def get_user_clans(self, user_id64: int) -> RequestType:
        params = {"key": self.api_key, "steamid": user_id64}
        return self.request("GET", api_route("ISteamUser/GetUserGroupList"), params=params)

    def get_user_bans(self, user_id64: int) -> RequestType:
        params = {"key": self.api_key, "steamids": user_id64}
        return self.request("GET", api_route("ISteamUser/GetPlayerBans"), params=params)

    def get_user_level(self, user_id64: int) -> RequestType:
        params = {"key": self.api_key, "steamid": user_id64}
        return self.request("GET", api_route("IPlayerService/GetSteamLevel"), params=params)

    def get_user_badges(self, user_id64: int) -> RequestType:
        params = {"key": self.api_key, "steamid": user_id64}
        return self.request("GET", api_route("IPlayerService/GetBadges"), params=params)

    def clear_nickname_history(self) -> RequestType:
        payload = {"sessionid": self.session_id}
        return self.request("POST", community_route("my/ajaxclearaliashistory"), data=payload)

    def clear_notifications(self) -> RequestType:
        return self.request("GET", community_route("my/inventory"))

    def get_price(self, app_id: int, item_name: str, currency: int) -> RequestType:
        payload = {
            "appid": app_id,
            "market_hash_name": item_name,
        }
        payload.update({"currency": currency} if currency is not None else {})
        return self.request("POST", community_route("market/priceoverview"), data=payload)

    def get_wishlist(self, user_id64: int) -> RequestType:
        return self.request("GET", store_route(f"wishlist/profiles/{user_id64}/wishlistdata"))

    def get_game(self, id: int) -> RequestType:
        return self.request("GET", store_route(f"api/appdetails"), params={"appids": id, "cc": "english"})

    async def edit_profile(
        self,
        name: Optional[str],
        real_name: Optional[str],
        url: Optional[str],
        summary: Optional[str],
        country: Optional[str],
        state: Optional[str],
        city: Optional[str],
        avatar: Optional[Image],
    ) -> None:
        if any((name, real_name, url, summary, country, state, city, avatar)):
            resp = await self.request("GET", url=community_route("my/edit"))
            soup = BeautifulSoup(resp, "html.parser")
            edit_config = str(soup.find("div", attrs={"id": "profile_edit_config"}))
            value = re.findall(
                r'data-profile-edit=[\'"]{(.*?)},',
                html.unescape(edit_config),
                flags=re.S,
            )[0]
            loadable = value.replace("\r", "\\r").replace("\n", "\\n")
            profile = json.loads(f'{"{"}{loadable}{"}}"}')
            for key, value in profile.items():
                if isinstance(value, dict):
                    continue
                profile[key] = str(value).replace("\\r", "\r").replace("\\n", "\n")

            payload = {
                "sessionID": self.session_id,
                "type": "profileSave",
                "weblink_1_title": "",
                "weblink_1_url": "",
                "weblink_2_title": "",
                "weblink_2_url": "",
                "weblink_3_title": "",
                "weblink_3_url": "",
                "personaName": name or profile["strPersonaName"],
                "real_name": real_name or profile["strRealName"],
                "customURL": url or profile["strCustomURL"],
                "country": country or profile["LocationData"]["locCountryCode"],
                "state": state or profile["LocationData"]["locStateCode"],
                "city": city or profile["LocationData"]["locCityCode"],
                "summary": summary or profile["strSummary"],
            }

            await self.request("POST", url=f"{self.user.community_url}/edit", data=payload)
        if avatar is not None:
            payload = aiohttp.FormData()
            payload.add_field("MAX_FILE_SIZE", str(len(avatar)))
            payload.add_field("type", "player_avatar_image")
            payload.add_field("sId", str(self.user.id64))
            payload.add_field("sessionid", self.session_id)
            payload.add_field("doSub", "1")
            payload.add_field(
                "avatar", avatar.read(), filename=f"avatar.{avatar.type}", content_type=f"image/{avatar.type}"
            )
            await self.request("POST", community_route("actions/FileUploader"), data=payload)

    async def send_user_image(self, user_id64: int, image: Image) -> None:
        payload = {
            "sessionid": self.session_id,
            "l": "english",
            "file_size": len(image),
            "file_name": image.name,
            "file_sha": image.hash,
            "file_image_width": image.width,
            "file_image_height": image.height,
            "file_type": f"image/{image.type}",
        }
        resp = await self.request("POST", community_route("chat/beginfileupload"), data=payload)

        result = resp["result"]
        url = f'{"https" if result["use_https"] else "http"}://{result["url_host"]}{result["url_path"]}'
        headers = {header["name"]: header["value"] for header in result["request_headers"]}
        await self.request("PUT", url=url, headers=headers, data=image.read())

        payload.update(
            {
                "success": 1,
                "ugcid": result["ugcid"],
                "timestamp": resp["timestamp"],
                "hmac": resp["hmac"],
                "friend_steamid": user_id64,
                "spoiler": int(image.spoiler),
            }
        )
        await self.request("POST", community_route("chat/commitfileupload"), data=payload)

    async def send_group_image(self, destination: tuple[int, int], image: Image) -> None:
        chat_id, channel_id = destination
        payload = {
            "sessionid": self.session_id,
            "l": "english",
            "file_size": len(image),
            "file_name": image.name,
            "file_sha": image.hash,
            "file_image_width": image.width,
            "file_image_height": image.height,
            "file_type": f"image/{image.type}",
        }
        resp = await self.request("POST", community_route("chat/beginfileupload"), data=payload)

        result = resp["result"]
        url = f'{"https" if result["use_https"] else "http"}://{result["url_host"]}{result["url_path"]}'
        headers = {header["name"]: header["value"] for header in result["request_headers"]}
        await self.request("PUT", url=url, headers=headers, data=image.read())

        payload.update(
            {
                "success": 1,
                "ugcid": result["ugcid"],
                "timestamp": resp["timestamp"],
                "hmac": resp["hmac"],
                "chat_group_id": channel_id,
                "chat_id": chat_id,
                "spoiler": int(image.spoiler),
            }
        )
        await self.request("POST", community_route("chat/commitfileupload"), data=payload)

    async def get_api_key(self) -> Optional[str]:
        resp = await self.request("GET", community_route("dev/apikey"))
        if (
            "<h2>Access Denied</h2>" in resp
            or "You must have a validated email address to create a Steam Web API key" in resp
        ):
            return

        match = re.findall(r"<p>Key: ([0-9A-F]+)</p>", resp)
        if match:
            return match[0]

        payload = {
            "domain": "steam.py",
            "agreeToTerms": "agreed",
            "sessionid": self.session_id,
            "Submit": "Register",
        }
        resp = await self.request("POST", community_route("dev/registerkey"), data=payload)
        return re.findall(r"<p>Key: ([0-9A-F]+)</p>", resp)[0]<|MERGE_RESOLUTION|>--- conflicted
+++ resolved
@@ -118,11 +118,7 @@
         self.connector: Optional[aiohttp.BaseConnector] = options.get("connector")
 
     def recreate(self) -> None:
-<<<<<<< HEAD
-        if self._session.closed:
-=======
         if not self._session or self._session.closed:
->>>>>>> 5fcca866
             self._session = aiohttp.ClientSession(
                 cookies={"Steam_Language": "english"},  # make sure the language is set to english
                 connector=self.connector,
