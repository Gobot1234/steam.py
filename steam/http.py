--- conflicted
+++ resolved
@@ -369,14 +369,14 @@
 
     async def get_user_inventory_info(self, user_id64: ID64) -> ValuesView[user.InventoryInfo]:
         resp = await self.get(URL.COMMUNITY / f"profiles/{user_id64}/inventory")
-        soup = BeautifulSoup(resp, "html.parser")
+        soup = BeautifulSoup(resp, "html.parser")  # needs to be html
         for script in soup.find_all("script", type="text/javascript"):
-            if match := re.search(r"var\s+g_rgAppContextData\s*=\s*(?P<json>{.*?});\s*", script.text):
-                break
-        else:
-            raise ValueError("Could not find inventory info")
-
-        return JSON_LOADS(match["json"]).values()
+            try:
+                (info,) = extract_js_variables(script.text, "g_rgAppContextData")
+                return info.values()
+            except NameError:
+                pass
+        raise ValueError("Could not find inventory info")
 
     async def send_user_gift(
         self, user_id: ID32, asset_id: AssetID, name: str, message: str, closing_note: str, signature: str
@@ -554,137 +554,9 @@
         }
         return self.post(URL.COMMUNITY / "actions/GroupInvite", data=payload)
 
-<<<<<<< HEAD
-    async def get_user_clans(self, user_id64: ID64) -> list[ID64]:
-        params = {"steamid": user_id64}
-        data: user.GetUserGroupList = await self.get(api_route("ISteamUser/GetUserGroupList"), params=params)
-        return [parse_id64(group["gid"], type=Type.Clan) for group in data["response"]["groups"]]
-
-    async def get_user_bans(self, *user_id64s: ID64) -> list[user.UserBan]:
-        params = {"steamids": ",".join(str(id64) for id64 in user_id64s)}
-        data: user.GetPlayerBans = await self.get(api_route("ISteamUser/GetPlayerBans"), params=params)
-        return [
-            {
-                "steamid": ID64(int(ban["SteamId"])),
-                "community_banned": ban["CommunityBanned"],
-                "vac_banned": ban["VACBanned"],
-                "number_of_vac_bans": ban["NumberOfVACBans"],
-                "days_since_last_ban": ban["DaysSinceLastBan"],
-                "number_of_game_bans": ban["NumberOfGameBans"],
-                "economy_ban": ban["EconomyBan"],
-            }
-            for ban in data["players"]
-        ]
-
-    async def get_user_level(self, user_id64: ID64) -> int:
-        params = {"steamid": user_id64}
-        resp: user.GetSteamLevel = await self.get(api_route("IPlayerService/GetSteamLevel"), params=params)
-        return resp["response"]["player_level"]
-
-    async def get_user_badges(self, user_id64: ID64) -> user.UserBadges:
-        params = {"steamid": user_id64}
-        data: ResponseDict[user.UserBadges] = await self.get(api_route("IPlayerService/GetBadges"), params=params)
-        return data["response"]
-
-    async def get_user_community_badge_progress(
-        self, user_id64: ID64, badge_id: int
-    ) -> list[user.CommunityBadgeProgressQuest]:
-        params = {
-            "steamid": user_id64,
-            "badgeid": badge_id,
-        }
-        data: ResponseDict[dict[Literal["quests"], list[user.CommunityBadgeProgressQuest]]] = await self.get(
-            api_route("IPlayerService/GetCommunityBadgeProgress"), params=params
-        )
-        return data["response"]["quests"]
-
-    async def get_user_recently_played_apps(self, user_id64: ID64) -> list[app.UserRecentlyPlayedApp]:
-        params = {"steamid": user_id64}
-        data: ResponseDict[dict[Literal["games"], list[app.UserRecentlyPlayedApp]]] = await self.get(
-            api_route("IPlayerService/GetRecentlyPlayedGames"), params=params
-        )
-        return data["response"]["games"]
-
-    async def get_user_inventory_info(self, user_id64: ID64) -> ValuesView[user.InventoryInfo]:
-        resp = await self.get(URL.COMMUNITY / f"profiles/{user_id64}/inventory")
-        soup = BeautifulSoup(resp, "html.parser")  # needs to be html
-        for script in soup.find_all("script", type="text/javascript"):
-            try:
-                (info,) = extract_js_variables(script.text, "g_rgAppContextData")
-                return info.values()
-            except NameError:
-                pass
-        raise ValueError("Could not find inventory info")
-
-    async def send_user_gift(
-        self, user_id: ID32, asset_id: AssetID, name: str, message: str, closing_note: str, signature: str
-    ) -> None:
-        payload = {
-            "GifteeAccountID": user_id,
-            "GifteeEmail": "",
-            "GifteeName": name,
-            "GiftMessage": message,
-            "GiftSentiment": closing_note,
-            "GiftSignature": signature,
-            "GiftGID": asset_id,
-            "SessionID": self.session_id,
-        }
-        headers = {"Referer": f"{URL.STORE}/checkout/sendgift/{asset_id}"}
-        data: EResultSuccess = await self.post(URL.STORE / "checkout/sendgiftsubmit", data=payload, headers=headers)
-        if data["success"] != Result.OK:
-            raise RuntimeError("Failed to send gift")
-
-=======
->>>>>>> 56e9ca34
     def clear_nickname_history(self) -> Coro[None]:
         payload = {"sessionid": self.session_id}
         return self.post(URL.COMMUNITY / "my/ajaxclearaliashistory", data=payload)
-
-<<<<<<< HEAD
-    async def get_user_wishlist(self, user_id64: ID64) -> AsyncGenerator[tuple[AppID, app.WishlistApp], None]:
-        params = {"p": 0}
-        while True:
-            resp: dict[AppID, app.WishlistApp] = await self.get(
-                URL.STORE / f"wishlist/profiles/{user_id64}/wishlistdata", params=params
-            )
-            if not resp:  # it's an empty list sometimes lol
-                return
-            for app_id, data in resp.items():
-                yield app_id, data
-            params["p"] += 1
-
-    def get_app(self, app_id: AppID, language: Language | None) -> Coro[dict[str, Any]]:
-        params = {
-            "appids": app_id,
-            "l": (language or self.language).api_name,
-        }
-        return self.get(URL.STORE / "api/appdetails", params=params)
-
-    def get_app_dlc(self, app_id: AppID, language: Language | None) -> Coro[dict[str, Any]]:
-        params = {
-            "appid": app_id,
-            "l": (language or self.language).api_name,
-        }
-        return self.get(URL.STORE / "api/dlcforapp", params=params)
-
-    async def get_app_asset_prices(self, app_id: AppID, currency: Currency | None = None) -> app.AssetPrices:
-        params = {"appid": app_id, "currency": (currency or self.currency).name}
-
-        data: dict[Literal["result"], app.AssetPrices] = await self.get(
-            api_route("ISteamEconomy/GetAssetPrices"), params=params
-        )
-        return data["result"]
-=======
-    def get_price(self, app_id: AppID, item_name: str, currency: CurrencyCode | None) -> Coro[PriceOverviewDict]:
-        payload = {
-            "appid": app_id,
-            "market_hash_name": item_name,
-        }
-        if currency is not None:
-            payload |= {"currency": currency}
-
-        return self.post(URL.COMMUNITY / "market/priceoverview", data=payload)
->>>>>>> 56e9ca34
 
     async def get_clan_members(self, clan_id64: ID64) -> AsyncGenerator[ID32, None]:
         url = f"{ID(clan_id64).community_url}/members"
@@ -1100,7 +972,6 @@
         }
         return self.post(URL.COMMUNITY / "steamguard/phoneajax", data=data)
 
-<<<<<<< HEAD
     def get_price(self, app_id: AppID, item_name: str, currency: Currency | None) -> Coro[market.PriceOverview]:
         data = {
             "appid": app_id,
@@ -1280,8 +1151,6 @@
         data = await self.get(URL.MARKET / "pricehistory", params=params)
         return [self._convert_price_history(*snapshot) for snapshot in data["prices"]]
 
-=======
->>>>>>> 56e9ca34
     async def edit_profile_info(
         self,
         name: str | None,
