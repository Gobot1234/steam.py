# -*- coding: utf-8 -*-

"""
The MIT License (MIT)

Copyright (c) 2015 Rossen Georgiev <rossen@rgp.io>
Copyright (c) 2015-present Rapptz
Copyright (c) 2020 James

Permission is hereby granted, free of charge, to any person obtaining a copy
of this software and associated documentation files (the "Software"), to deal
in the Software without restriction, including without limitation the rights
to use, copy, modify, merge, publish, distribute, sublicense, and/or sell
copies of the Software, and to permit persons to whom the Software is
furnished to do so, subject to the following conditions:

The above copyright notice and this permission notice shall be included in all
copies or substantial portions of the Software.

THE SOFTWARE IS PROVIDED "AS IS", WITHOUT WARRANTY OF ANY KIND, EXPRESS OR
IMPLIED, INCLUDING BUT NOT LIMITED TO THE WARRANTIES OF MERCHANTABILITY,
FITNESS FOR A PARTICULAR PURPOSE AND NONINFRINGEMENT. IN NO EVENT SHALL THE
AUTHORS OR COPYRIGHT HOLDERS BE LIABLE FOR ANY CLAIM, DAMAGES OR OTHER
LIABILITY, WHETHER IN AN ACTION OF CONTRACT, TORT OR OTHERWISE, ARISING FROM,
OUT OF OR IN CONNECTION WITH THE SOFTWARE OR THE USE OR OTHER DEALINGS IN THE
SOFTWARE.
"""

from __future__ import annotations

import asyncio
import contextvars
import functools
import html
import json
import re
import struct
import sys
import warnings
from io import BytesIO
from inspect import isawaitable
from io import BytesIO
from operator import attrgetter
from typing import (
    TYPE_CHECKING,
    Any,
    Awaitable,
    Callable,
    Coroutine,
    Generator,
    Generic,
    Iterable,
    Optional,
    Sequence,
    TypeVar,
    Union,
    overload,
)

import aiohttp
from typing_extensions import Literal, Protocol, runtime_checkable

from .enums import EInstanceFlag, EType, ETypeChar, EUniverse
from .errors import InvalidSteamID

_T = TypeVar("_T")
_PROTOBUF_MASK = 0x80000000

# from ValvePython/steam


def is_proto(emsg: int) -> bool:
    return (int(emsg) & _PROTOBUF_MASK) > 0


def set_proto_bit(emsg: int) -> int:
    return int(emsg) | _PROTOBUF_MASK


def clear_proto_bit(emsg: int) -> int:
    return int(emsg) & ~_PROTOBUF_MASK


class IntableMeta(type):
    def __instancecheck__(cls, instance: Any) -> bool:
        try:
            int(instance)
        except (ValueError, TypeError):
            return False
        else:
            return True


class Intable(metaclass=IntableMeta):
    __slots__ = ()


if TYPE_CHECKING:

    @runtime_checkable
    class Intable(Protocol):
        __slots__ = ()

        def __int__(self) -> int:
            ...

    Intable: Union[Intable, str] = ...


Intable: Union[Intable, str, bytes]


# fmt: off
ETypeType = Union[
    EType,
    Literal[
        "Invalid", "Individual", "Multiseat", "GameServer", "AnonGameServer", "Pending", "ContentServer", "Clan",
        "Chat", "ConsoleUser", "AnonUser", "Max",
        0, 1, 2, 3, 4, 5, 6, 7, 8, 9, 10, 11,
    ],
]
EUniverseType = Union[EUniverse, Literal["Invalid ", "Public", "Beta", "Internal", "Dev", "Max", 0, 1, 2, 3, 4, 5, 6]]
InstanceType = Literal[0, 1]
# fmt: on


@overload
def make_id64() -> Literal[0]:
    ...


@overload
def make_id64(
    id: Intable = 0,
    type: Optional[ETypeType] = None,
    universe: Optional[EUniverseType] = None,
    instance: Optional[InstanceType] = None,
) -> int:
    ...


def make_id64(
    id: Intable = 0,
    type: Optional[ETypeType] = None,
    universe: Optional[EUniverseType] = None,
    instance: Optional[InstanceType] = None,
) -> int:
    """Convert various representations of Steam IDs to its Steam 64 bit ID.

    Examples
    --------
    .. code:: python

        make_id64()  # invalid steam_id
        make_id64(12345)  # account_id
        make_id64(12345, type='Clan')  # makes the account_id into a clan id
        make_id64('12345')
        make_id64(id=12345, type='Invalid', universe='Invalid', instance=0)
        make_id64(103582791429521412)  # steam64
        make_id64('103582791429521412')
        make_id64('STEAM_1:0:2')  # steam2
        make_id64('[g:1:4]')  # steam3

    Raises
    ------
    :exc:`.InvalidSteamID`
        The created SteamID would be invalid.

    Returns
    -------
    :class:`int`
        The 64 bit Steam ID.
    """
    if not any((id, type, universe, instance)):
        return 0

    # numeric input
    if isinstance(id, Intable):
        id = int(id)
        # 32 bit account id
        if 0 <= id < 2 ** 32:
            type = type or EType.Individual
            universe = universe or EUniverse.Public
        # 64 bit
        elif 2 ** 32 < id < 2 ** 64:
            value = id
            id = id & 0xffffffff
            instance = (value >> 32) & 0xfffff
            type = (value >> 52) & 0xf
            universe = (value >> 56) & 0xff
        else:
            raise InvalidSteamID(id, "it is too large" if id > 2 ** 64 else "it is too small")
    # textual input e.g. [g:1:4]
    else:
        try:
            id, type, universe, instance = id2_to_tuple(id) or id3_to_tuple(id)
        except TypeError:
            raise InvalidSteamID(id, "it cannot be parsed") from None

    try:
        type = EType(type) if isinstance(type, int) else EType[type]
    except (KeyError, ValueError):
        raise InvalidSteamID(id, f"{type!r} is not a valid EType") from None
    try:
        universe = EUniverse(universe) if isinstance(universe, int) else EUniverse[universe]
    except (KeyError, ValueError):
        raise InvalidSteamID(id, f"{universe!r} is not a valid EUniverse") from None

    if instance is None:
        instance = 1 if type in (EType.Individual, EType.GameServer) else 0

    return universe << 56 | type << 52 | instance << 32 | id


ID2_REGEX = re.compile(r"STEAM_(?P<universe>\d+):(?P<remainder>[0-1]):(?P<id>\d+)")


def id2_to_tuple(value: str) -> Optional[tuple[int, EType, EUniverse, int]]:
    """
    Parameters
    ----------
    value: :class:`str`
        steam2 e.g. ``STEAM_1:0:1234``.

    Returns
    -------
    Optional[tuple[:class:`int`, :class:`.EType`, :class:`.EUniverse`, :class:`int`]]
        A tuple of 32 bit ID, type, universe and instance or ``None``
        e.g. (100000, EType.Individual, EUniverse.Public, 1).

    Note
    ----
        The universe will be always set to ``1``. See :attr:`SteamID.id2_zero`.
    """
    search = ID2_REGEX.search(value)

    if search is None:
        return None

    id = (int(search.group("id")) << 1) | int(search.group("remainder"))
    universe = int(search.group("universe"))

    # games before orange box used to incorrectly display universe as 0, we support that
    if universe == 0:
        universe = 1

    return id, EType(1), EUniverse(universe), 1


ID3_REGEX = re.compile(
    rf"\[(?P<type>[i{''.join(ETypeChar._member_map_)}]):"
    r"(?P<universe>[0-4]):"
    r"(?P<id>\d{1,10})"
    r"(:(?P<instance>\d+))?]",
)


def id3_to_tuple(value: str) -> Optional[tuple[int, EType, EUniverse, int]]:
    """Convert a Steam ID3 into its component parts.

    Parameters
    ----------
    value: :class:`str`
        The ID3 e.g. ``[U:1:1234]``.

    Returns
    -------
    Optional[tuple[:class:`int`, :class:`.EType`, :class:`.EUniverse`, :class:`int`]]
        A tuple of 32 bit ID, type, universe and instance or ``None``
        e.g. (100000, EType.Individual, EUniverse.Public, 1)
    """
    search = ID3_REGEX.search(value)
    if search is None:
        return None

    id = int(search.group("id"))
    universe = EUniverse(int(search.group("universe")))
    type_char = search.group("type").replace("i", "I")
    type = EType(ETypeChar[type_char].value.value)
    instance = search.group("instance")

    if type_char in "gT":
        instance = 0
    elif instance is not None:
        instance = int(instance)
    elif type_char == "L":
        instance = EInstanceFlag.Lobby
    elif type_char == "c":
        instance = EInstanceFlag.Clan
    elif type_char in (EType.Individual, EType.GameServer):
        instance = 1
    else:
        instance = 0

    instance = int(instance)

    return id, type, universe, instance


_INVITE_HEX = "0123456789abcdef"
_INVITE_CUSTOM = "bcdfghjkmnpqrtvw"
_INVITE_VALID = f"{_INVITE_HEX}{_INVITE_CUSTOM}"
_INVITE_MAPPING = dict(zip(_INVITE_HEX, _INVITE_CUSTOM))
_INVITE_INVERSE_MAPPING = dict(zip(_INVITE_CUSTOM, _INVITE_HEX))
INVITE_REGEX = re.compile(rf"(https?://s\.team/p/(?P<code_1>[\-{_INVITE_VALID}]+))|(?P<code_2>[\-{_INVITE_VALID}]+)")


def invite_code_to_tuple(code: str) -> Optional[tuple[int, EType, EUniverse, int]]:
    """
    Parameters
    ----------
    code: :class:`str`
        The invite code e.g. ``cv-dgb``

    Returns
    -------
    Optional[tuple[:class:`int`, :class:`.EType`, :class:`.EUniverse`, :class:`int`]]
        A tuple of 32 bit ID, type, universe and instance or ``None``
        e.g. (100000, EType.Individual, EUniverse.Public, 1).
    """
    search = INVITE_REGEX.search(code)

    if not search:
        return None

    code = (search.group("code_1") or search.group("code_2")).replace("-", "")

    def repl_mapper(x: re.Match) -> str:
        return _INVITE_INVERSE_MAPPING[x.group()]

    id = int(re.sub(f"[{_INVITE_CUSTOM}]", repl_mapper, code), 16)

    if 0 < id < 2 ** 32:
        return id, EType(1), EUniverse.Public, 1


URL_REGEX = re.compile(
    r"(?P<clean_url>(?:http[s]?://|)(?:www\.|)steamcommunity\.com/(?P<type>profiles|id|gid|groups)/(?P<value>.+))"
)


<<<<<<< HEAD
async def id64_from_url(
    url: aiohttp.client.StrOrURL, session: Optional[aiohttp.ClientSession] = None
) -> Optional[int]:
=======
async def id64_from_url(url: aiohttp.client.StrOrURL, session: Optional[aiohttp.ClientSession] = None) -> Optional[int]:
>>>>>>> 5fcca866
    """Takes a Steam Community url and returns 64 bit steam ID or ``None``.

    Notes
    -----
    - Each call makes a http request to https://steamcommunity.com.

    - Example URLs:
        https://steamcommunity.com/gid/[g:1:4]

        https://steamcommunity.com/gid/103582791429521412

        https://steamcommunity.com/groups/Valve

        https://steamcommunity.com/profiles/[U:1:12]

        https://steamcommunity.com/profiles/76561197960265740

        https://steamcommunity.com/id/johnc

    Parameters
    ----------
    url: :class:`str`
        The Steam community url.
    session: Optional[:class:`aiohttp.ClientSession`]
        The session to make the request with. If ``None`` is passed a new one is generated.

    Returns
    -------
    Optional[:class:`int`]
        The found 64 bit ID or ``None`` if ``https://steamcommunity.com`` is down or no matching account is found.
    """

    search = URL_REGEX.search(str(url).rstrip("/"))

    if search is None:
        return None

    gave_session = session is not None
    session = session or aiohttp.ClientSession()

    try:
        if search.group("type") in ("id", "profiles"):
            # user profile
            r = await session.get(search.group("clean_url"))
            text = await r.text()
            data_match = re.search(r"g_rgProfileData\s*=\s*(?P<json>{.*?});\s*", text)
            data = json.loads(data_match.group("json"))
        else:
            # group profile
            r = await session.get(search.group("clean_url"))
            text = await r.text()
            data = re.search(r"OpenGroupChat\(\s*'(?P<steamid>\d+)'\s*\)", text)
        return int(data["steamid"])
    except (TypeError, AttributeError):
        return None
    finally:
        if not gave_session:
            await session.close()


def parse_trade_url(url: str) -> Optional[re.Match[str]]:
    """Parses a trade URL for useful information.

    Parameters
    -----------
    url: :class:`str`
        The trade URL to search.

    Returns
    -------
    Optional[re.Match[:class:`str`]]
        The :class:`re.Match` object with ``token`` and ``user_id`` :meth:`re.Match.group` objects or ``None``
    """
    return re.search(
        r"(?:http[s]?://|)(?:www.|)steamcommunity.com/tradeoffer/new/\?partner=(?P<user_id>\d{,10})"
        r"&token=(?P<token>[\w-]{7,})",
        html.unescape(str(url)),
    )


# some backports
# TODO make a custom cancellable Executor
if sys.version_info[:2] >= (3, 9):
    from asyncio import to_thread
else:

    def to_thread(callable: Callable[..., _T], *args: Any, **kwargs: Any) -> Coroutine[None, None, _T]:
        loop = asyncio.get_running_loop()
        ctx = contextvars.copy_context()
        partial = functools.partial(ctx.run, callable, *args, **kwargs)
        return loop.run_in_executor(None, partial)


class cached_property(Generic[_T]):
    __slots__ = ("function", "__doc__")

    def __init__(self, function: Callable[[Any], _T]):
        self.function = function
        self.__doc__ = getattr(function, "__doc__", None)

    def __get__(self, instance: Optional[Any], _) -> Union[_T, cached_property]:
        if instance is None:
            return self

        value = self.function(instance)
        setattr(instance, self.function.__name__, value)

        return value


def ainput(prompt: str = "") -> Coroutine[None, None, str]:
    return to_thread(input, prompt)


def contains_bbcode(string: str) -> bool:
    bbcodes = [
        "me",
        "code",
        "pre",
        "giphy",
        "spoiler",
        "quote",
        "random",
        "flip",
        "store",
    ]
    return any(string.startswith(f"/{bbcode}") for bbcode in bbcodes)


def chunk(iterable: Sequence[_T], size: int) -> list[Sequence[_T]]:
    def chunker() -> Generator[Sequence[_T], None, None]:
        for i in range(0, len(iterable), size):
            yield iterable[i : i + size]

    return list(chunker())


def warn(message: str, warning_type: type[Warning] = DeprecationWarning) -> None:
    warnings.simplefilter("once", warning_type)  # turn off filter
    warnings.warn(
        message,
        stacklevel=3,
        category=warning_type,
    )


class BytesBuffer(BytesIO):
    def __repr__(self) -> str:
        return f"{self.__class__.__name__}(buffer={self.getvalue()}, position={self.tell()})"

    def read_struct(self, format: str, position: Optional[int] = None) -> tuple:
        buffer = self.read(position or struct.calcsize(format))
        return struct.unpack(format, buffer)

    def write_struct(self, format: str, *to_write: Any) -> None:
        self.write(struct.pack(format, *to_write))

    def read_int16(self) -> int:
        return self.read_struct("<h", 2)[0]

    def write_int16(self, int16: int) -> None:
        self.write_struct("<h", int16)

    def read_uint32(self) -> int:
        return self.read_struct("<I", 4)[0]

    def write_uint32(self, uint32: int) -> None:
        self.write_struct("<I", uint32)

    def read_uint64(self) -> int:
        return self.read_struct("<Q", 8)[0]

    def write_uint64(self, uint64: int) -> None:
        self.write_struct("<Q", uint64)

    def read_cstring(self, terminator=b"\x00") -> bytes:
        tell = self.tell()
        data = self.read()
        null_index = data.find(terminator)
        if null_index == -1:
            raise RuntimeError("Reached end of buffer")
        result = data[:null_index]  # bytes without the terminator
        self.seek(tell + null_index + len(terminator))  # advance offset past terminator
        return result

    def read_float(self) -> float:
        return self.read_struct("<f", 4)[0]

    def write_float(self, float: float) -> None:
        return self.write_struct("<f", float)


class BytesBuffer(BytesIO):
    def __repr__(self) -> str:
        return f"{self.__class__.__name__}(buffer={self.getvalue()}, position={self.tell()})"

    def read_struct(self, format: str, position: Optional[int] = None) -> tuple:
        buffer = self.read(position or struct.calcsize(format))
        return struct.unpack(format, buffer)

    def write_struct(self, format: str, *to_write: Any) -> None:
        self.write(struct.pack(format, *to_write))

    def read_int16(self) -> int:
        return self.read_struct("<h", 2)[0]

    def write_int16(self, int16: int) -> None:
        self.write_struct("<h", int16)

    def read_uint32(self) -> int:
        return self.read_struct("<I", 4)[0]

    def write_uint32(self, uint32: int) -> None:
        self.write_struct("<I", uint32)

    def read_uint64(self) -> int:
        return self.read_struct("<Q", 8)[0]

    def write_uint64(self, uint64: int) -> None:
        self.write_struct("<Q", uint64)

    def read_cstring(self, terminator=b'\x00') -> bytes:
        tell = self.tell()
        data = self.read()
        null_index = data.find(terminator)
        if null_index == -1:
            raise RuntimeError("Reached end of buffer")
        result = data[:null_index]  # bytes without the terminator
        self.seek(tell + null_index + len(terminator))  # advance offset past terminator
        return result

    def read_float(self) -> float:
        return self.read_struct("<f", 4)[0]

    def write_float(self, float: float) -> None:
        return self.write_struct("<f", float)


# everything below here is directly from discord.py's utils
# https://github.com/Rapptz/discord.py/blob/master/discord/utils.py
def find(predicate: Callable[[_T], bool], iterable: Iterable[_T]) -> Optional[_T]:
    """A helper to return the first element found in the sequence.

    Parameters
    -----------
    predicate: Callable[[T], :class:`bool`]
        A function that returns a boolean and takes an element from the ``iterable`` as its first argument.
    iterable: Iterable[T]
        The iterable to search through.

    Returns
    -------
    Optional[T]
        The first element from the ``iterable`` for which the ``predicate`` returns ``True`` or if no matching element
        was found returns ``None``.
    """

    for element in iterable:
        if predicate(element):
            return element
    return None


def get(iterable: Iterable[_T], **attrs: Any) -> Optional[_T]:
    r"""A helper that returns the first element in the iterable that meets all the traits passed in ``attrs``. This
    is an alternative for :func:`utils.find`.

    Parameters
    -----------
    iterable: Iterable[T]
        An iterable to search through.
    \*\*attrs
        Keyword arguments that denote attributes to match.

    Returns
    -------
    Optional[T]
        The first element from the ``iterable`` which matches all the traits passed in ``attrs`` or ``None`` if no
        matching element was found.
    """

    # global -> local
    _all = all
    attrget = attrgetter

    # Special case the single element call
    if len(attrs) == 1:
        k, v = attrs.popitem()
        pred = attrget(k.replace("__", "."))
        for elem in iterable:
            if pred(elem) == v:
                return elem
        return None

    converted = [(attrget(attr.replace("__", ".")), value) for attr, value in attrs.items()]

    for elem in iterable:
        if _all(pred(elem) == value for pred, value in converted):
            return elem
    return None


async def maybe_coroutine(func: Callable[..., Union[_T, Awaitable[_T]]], *args: Any, **kwargs: Any) -> _T:
    value = func(*args, **kwargs)
    if isawaitable(value):
        return await value
    return value<|MERGE_RESOLUTION|>--- conflicted
+++ resolved
@@ -339,13 +339,9 @@
 )
 
 
-<<<<<<< HEAD
 async def id64_from_url(
     url: aiohttp.client.StrOrURL, session: Optional[aiohttp.ClientSession] = None
 ) -> Optional[int]:
-=======
-async def id64_from_url(url: aiohttp.client.StrOrURL, session: Optional[aiohttp.ClientSession] = None) -> Optional[int]:
->>>>>>> 5fcca866
     """Takes a Steam Community url and returns 64 bit steam ID or ``None``.
 
     Notes
