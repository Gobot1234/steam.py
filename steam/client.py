--- conflicted
+++ resolved
@@ -42,12 +42,8 @@
 
 from . import errors, utils
 from .abc import SteamID
-<<<<<<< HEAD
-from .game import Game
 from .game_server import Query, GameServer
-=======
 from .game import FetchedGame, Game
->>>>>>> 5fcca866
 from .gateway import *
 from .guard import generate_one_time_code
 from .http import HTTPClient
