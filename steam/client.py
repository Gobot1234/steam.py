"""
Licensed under The MIT License (MIT) - Copyright (c) 2020-present James H-B. See LICENSE

Contains large portions of:
https://github.com/Rapptz/discord.py/blob/master/discord/client.py
The appropriate license is in LICENSE
"""

from __future__ import annotations

import asyncio
import inspect
import logging
import math
import random
import sys
import time
import traceback
from collections.abc import AsyncGenerator, Callable, Collection, Coroutine, Iterable, Sequence
from contextlib import nullcontext
from ipaddress import IPv4Address
from typing import (
    TYPE_CHECKING,
    Any,
    Concatenate,
    Literal,
    ParamSpec,
    TypeAlias,
    TypedDict,
    TypeVar,
    cast,
    final,
    overload,
)

from bs4 import BeautifulSoup

from . import utils
from ._const import DOCS_BUILDING, STATE, UNIX_EPOCH, URL, TaskGroup, timeout
from .achievement import UserNewsAchievement
from .app import App, AppListApp, AuthenticationTicket, FetchedApp, PartialApp
from .bundle import Bundle, FetchedBundle, PartialBundle
from .enums import *
from .game_server import GameServer, Query
from .gateway import *
from .guard import get_authentication_code
from .http import HTTPClient
from .id import ID, parse_id64
<<<<<<< HEAD
from .market import Listing, PriceHistory, PriceOverview, Wallet
from .models import return_true
=======
from .models import CDNAsset, PriceOverview, Wallet, return_true
>>>>>>> 56e9ca34
from .package import FetchedPackage, License, Package, PartialPackage
from .protobufs import store
from .state import ConnectionState
from .store import AppStoreItem, BundleStoreItem, PackageStoreItem, TransactionReceipt
from .types.id import AppID, BundleID, Intable, PackageID, PublishedFileID, TradeOfferID
from .user_news import UserNews
from .utils import DateTime, TradeURLInfo

if TYPE_CHECKING:
    import datetime

    import aiohttp
    from typing_extensions import Self, Unpack

    import steam
    from steam.ext import commands

    from .abc import Message
    from .clan import Clan
    from .comment import Comment
    from .event import Announcement, Event
    from .ext.commands.bot import Bot
    from .friend import Friend
    from .group import Group
    from .invite import AppInvite, ClanInvite, GroupInvite, UserInvite
    from .manifest import AppInfo, PackageInfo
    from .post import Post
    from .published_file import PublishedFile
    from .reaction import ClientEmoticon, ClientSticker, MessageReaction
<<<<<<< HEAD
    from .trade import Item, MovedItem, TradeOffer
    from .types import market
=======
    from .trade import Asset, Item, MovedItem, TradeOffer
>>>>>>> 56e9ca34
    from .types.http import IPAdress
    from .user import ClientUser, User


__all__ = ("Client",)

log = logging.getLogger(__name__)

CoroFunc: TypeAlias = Callable[..., Coroutine[Any, Any, Any]]
E = TypeVar("E", bound=CoroFunc)
EventDeco: TypeAlias = Callable[[E], E] | E
P = ParamSpec("P")


class ClientKwargs(TypedDict, total=False):
    proxy: str | None
    proxy_auth: aiohttp.BasicAuth | None
    connector: aiohttp.BaseConnector | None
    intents: Intents
    max_messages: int | None
    app: App | None
    apps: list[App]
    state: PersonaState
    ui_mode: UIMode
    flags: PersonaStateFlag
    force_kick: bool
    language: Language
    currency: Currency
    auto_chunk_chat_groups: bool


class Client:
    """Represents a client connection that connects to Steam. This class is used to interact with the Steam API and CMs.

    .. container:: operations

        .. describe:: async with x

            Initialises the client and closes it when the context is exited.

    Parameters
    ----------
    proxy
        A proxy URL to use for requests.
    proxy_auth
        The proxy authentication to use with requests.
    connector
        The connector to use with the :class:`aiohttp.ClientSession`.
    intents
        The intents you wish to start the client with.
    max_messages
        The maximum number of messages to store in the internal cache, default is 1000.
    app
        An app to set your status as on connect. This will take precedence over any apps set using ``apps`` as your
        current status.
    apps
        A list of apps to set your status to on connect.
    state
        The state to show your account as on connect.

        Note
        ----
        Setting your status to :attr:`~steam.PersonaState.Offline`, will stop you receiving persona state updates
        and by extension :meth:`on_user_update` will stop being dispatched.
    ui_mode
        The UI mode to set your status to on connect.
    flags
        Flags to set your persona state to.
    force_kick
        Whether to forcefully kick any other playing sessions on connect. Defaults to ``False``.
    language
        The language to use when interacting with the API.
    auto_chunk_chat_groups
        Whether to automatically call chunk on clans and groups filling :attr:`ChatGroup.members`. Setting this to
        ``True`` isn't recommend unless you have a good internet connection and good hardware.
    """

    # TODO
    # Client.create_clan
    # Client.create_group

    def __init__(self, **options: Unpack[ClientKwargs]):
        self.http = HTTPClient(client=self, **options)
        self._state = self._get_state(**options)
        self.ws: SteamWebSocket | None = None

        self.username: str | None = None
        self.password: str | None = None
        self.shared_secret: str | None = None
        self.identity_secret: str | None = None

        self._closed = True
        self._listeners: dict[str, list[tuple[asyncio.Future[Any], Callable[..., bool]]]] = {}
        self._ready = asyncio.Event()
        self._aentered = False

    def _get_state(self, **options: Any) -> ConnectionState:
        return ConnectionState(client=self, **options)

    @property
    def user(self) -> ClientUser:
        """Represents the connected client. ``None`` if not logged in."""
        return self.http.user

    @property
    def users(self) -> Sequence[User]:
        """A read-only list of all the users the connected client can see."""
        return self._state.users

    @property
    def trades(self) -> Sequence[TradeOffer[Asset[User], Asset[ClientUser], User]]:
        """A read-only list of all the trades the connected client can see."""
        return self._state.trades

    @property
    def groups(self) -> Sequence[Group]:
        """A read-only list of all the groups the connected client is in."""
        return self._state.groups

    @property
    def messages(self) -> Sequence[Message]:
        """A read-only list of all the messages the client has."""
        return self._state._messages

    @property
    def clans(self) -> Sequence[Clan]:
        """A read-only list of all the clans the connected client is in."""
        return self._state.clans

    @property
    def licenses(self) -> Sequence[License]:
        """A read-only list of licenses the client has access to."""
        return list(self._state.licenses.values())

    @property
    def emoticons(self) -> Sequence[ClientEmoticon]:
        """A read-only list of all the emoticons the client has."""
        return self._state.emoticons

    @property
    def stickers(self) -> Sequence[ClientSticker]:
        """A read-only list of all the stickers the client has."""
        return self._state.stickers

    @property
    def latency(self) -> float:
        """Measures latency between a heartbeat send and the heartbeat interval in seconds."""
        return float("nan") if self.ws is None else self.ws.latency

    @property
    def refresh_token(self) -> str | None:
        """The refresh token for the logged in account, can be used to login."""
        return None if self.ws is None else self.ws.refresh_token

    @property
    def wallet(self) -> Wallet:
        """The wallet info for the logged in account."""
        return self._state.wallet

    async def code(self) -> str:
        """Get the current steam guard code.

        Warning
        -------
        This will read from :attr:`sys.stdin` if no `shared_secret` was passed to :meth:`login`.
        """
        if self.shared_secret:
            return get_authentication_code(self.shared_secret)
        code = await utils.ainput(">>> ")
        return code.strip()

    def is_ready(self) -> bool:
        """Specifies if the client's internal cache is ready for use."""
        return self._ready.is_set()

    def is_closed(self) -> bool:
        """Indicates if connection is closed to the WebSocket."""
        return self._closed

    @overload
    def event(self, coro: None = ...) -> Callable[[E], E]:
        ...

    @overload
    def event(self, coro: E) -> E:
        ...

    def event(self, coro: Callable[[E], E] | E | None = None) -> Callable[[E], E] | E:
        """|maybecallabledeco|
        Register an event to listen to.

        The events must be a :ref:`coroutine <coroutine>`, if not, :exc:`TypeError` is raised.

        Usage:

        .. code:: python

            @client.event
            async def on_ready():
                print("Ready!")

        Raises
        ------
        :exc:`TypeError`
            The function passed is not a coroutine.
        """

        def decorator(coro: E) -> E:
            if not inspect.iscoroutinefunction(coro):
                raise TypeError(f"Registered events must be a coroutines, {coro.__name__} is {type(coro).__name__}")

            setattr(self, coro.__name__, coro)
            log.debug("%s has been registered as an event", coro.__name__)
            return coro

        return decorator(coro) if coro is not None else decorator

    async def _run_event(self, coro: CoroFunc, event_name: str, *args: Any, **kwargs: Any) -> None:
        try:
            await coro(*args, **kwargs)
        except asyncio.CancelledError:
            pass
        except Exception as exc:
            try:
                await self.on_error(event_name, exc, *args, **kwargs)
            except asyncio.CancelledError:
                pass

    def _schedule_event(self, coro: CoroFunc, event_name: str, *args: Any, **kwargs: Any) -> asyncio.Task[None]:
        return self._tg.create_task(
            self._run_event(coro, event_name, *args, **kwargs), name=f"steam.py task: {event_name}"
        )

    def dispatch(self, event: str, /, *args: Any, **kwargs: Any) -> None:
        log.debug("Dispatching event %s", event)
        method = f"on_{event}"

        # remove the dispatched listener
        if listeners := self._listeners.get(event):
            removed: list[int] = []
            for idx, (future, condition) in enumerate(listeners):
                if future.cancelled():
                    removed.append(idx)
                    continue

                try:
                    result = condition(*args)
                except Exception as exc:
                    future.set_exception(exc)
                    removed.append(idx)
                else:
                    if result:
                        if not args:
                            future.set_result(None)
                        elif len(args) == 1:
                            future.set_result(args[0])
                        else:
                            future.set_result(args)
                        removed.append(idx)

            if len(removed) == len(listeners):
                del self._listeners[event]
            else:
                for idx in reversed(removed):
                    del listeners[idx]

        # schedule the event (if possible)
        try:
            coro = getattr(self, method)
        except AttributeError:
            pass
        else:
            self._schedule_event(coro, method, *args, **kwargs)

    async def _handle_ready(self) -> None:
        self._ready.set()
        self.dispatch("ready")

    async def __aenter__(self) -> Self:
        self._tg = TaskGroup()
        self._aentered = True
        await self._tg.__aenter__()
        return self

    async def __aexit__(self, *args: Any) -> None:
        if not self.is_closed():
            await self.close()
        if self._aentered:
            await self._tg.__aexit__(*args)

    @overload
    @final
    def run(
        self,
        username: str,
        password: str,
        *,
        shared_secret: str = ...,
        identity_secret: str = ...,
        debug: bool = ...,
    ) -> object:
        ...

    @overload
    @final
    def run(
        self,
        *,
        refresh_token: str,
        shared_secret: str = ...,
        identity_secret: str = ...,
        debug: bool = ...,
    ) -> object:
        ...

    @final
    def run(self, *args: Any, debug: bool = False, **kwargs: Any) -> object:
        """A blocking method to start and run the client.

        Shorthand for:

        .. code:: python

            async def main():
                async with client:
                    await client.login(...)


            asyncio.run(main())

        It is not recommended to subclass this method, it is normally favourable to subclass :meth:`login` as it is a
        :ref:`coroutine <coroutine>`.

        Note
        ----
        This takes the same arguments as :meth:`login`.
        """

        async def runner() -> None:
            async with self:
                await self.login(*args, **kwargs)

        try:
            asyncio.run(runner(), debug=debug)
        except KeyboardInterrupt:
            log.info("Closing the event loop")

    async def close(self) -> None:
        """Close the connection to Steam."""
        if self.is_closed():
            return

        self._closed = True

        if self.ws is not None:
            try:
                if self._state._active_auth_tickets:
                    self._state._active_auth_tickets.clear()
                    await self._state.deactivate_auth_session_tickets()
                await self.change_presence(apps=[])  # disconnect from games
                await self._state.handle_close()
            except ConnectionClosed:
                pass

        await self.http.close()
        self._ready.clear()

    def clear(self) -> None:
        """Clears the internal state of the bot. After this, the bot can be considered "re-opened", i.e.
        :meth:`is_closed` and :meth:`is_ready` both return ``False``. This also clears the internal cache.
        """
        self._closed = False
        self._ready.clear()
        self._state.clear()
        self.http.clear()
        if not self._aentered:
            self._tg = TaskGroup()

    async def _login(
        self,
        login_func: Callable[Concatenate[Self, P], Coroutine[None, None, SteamWebSocket]],
        *args: P.args,
        **kwargs: P.kwargs,
    ) -> None:
        self.clear()
        async with nullcontext() if self._aentered else self._tg:
            state = self._state
            STATE.set(state)
            cm_list = None

            async def throttle() -> None:
                now = time.monotonic()
                between = now - last_connect
                sleep = random.random() * 4 if between > 300 else min(100 / between**0.5, 20)
                log.info("Attempting to connect to another CM in %ds", sleep)
                await asyncio.sleep(sleep)

            async def poll() -> None:
                while True:
                    await state.ws.poll_event()

            async def dispatch_ready() -> None:
                if state.intents & Intents.ChatGroups > 0:
                    await state.handled_chat_groups.wait()  # ensure group cache is ready
                if state.intents & Intents.ChatGroups > 0:
                    # due to a steam limitation we can't get these reliably on reconnect?  TODO check?
                    await state.handled_friends.wait()  # ensure friend cache is ready
                await state.handled_emoticons.wait()  # ensure emoticon cache is ready
                await state.handled_licenses.wait()  # ensure licenses are ready
                await state.handled_wallet.wait()  # ensure wallet is ready

                await self._handle_ready()

            while not self.is_closed():
                last_connect = time.monotonic()

                try:
                    async with timeout(60):
                        self.ws = cast(SteamWebSocket, await login_func(self, *args, **kwargs, cm_list=cm_list))  # type: ignore
                except RAISED_EXCEPTIONS:
                    if self.ws:
                        cm_list = self.ws.cm_list
                    await throttle()
                    continue

                self._tg.create_task(dispatch_ready())

                # this entire thing is a bit of a cluster fuck
                # but that's what you deserve for having async parsers

                done: asyncio.Future[asyncio.Future[None]] = asyncio.get_running_loop().create_future()

                poll_task = asyncio.create_task(poll())
                callback_error = state._task_error

                def maybe_set_result(future: asyncio.Future[None]) -> None:
                    if not done.done():
                        done.set_result(future)
                    else:
                        try:
                            future.exception()  # mark the exception as retrieved (the other set task should raise the error)
                        except asyncio.CancelledError:
                            pass

                poll_task.add_done_callback(maybe_set_result)
                callback_error.add_done_callback(maybe_set_result)

                try:
                    task = await done  # get which task is done
                except asyncio.CancelledError:  # KeyboardInterrupt
                    if not self.is_closed():
                        try:
                            await self.close()
                        except asyncio.CancelledError:
                            pass
                    for task in (poll_task, callback_error):
                        task.cancel()
                    await asyncio.gather(poll_task, callback_error, return_exceptions=True)
                    return

                to_cancel = poll_task if task is callback_error else callback_error
                to_cancel.cancel()
                for task_ in self.ws._pending_parsers:
                    task_.cancel()
                await asyncio.gather(*self.ws._pending_parsers, to_cancel, return_exceptions=True)
                self.ws._pending_parsers.clear()
                try:
                    await task  # handle the exception raised
                except (*RAISED_EXCEPTIONS, asyncio.CancelledError):
                    self.dispatch("disconnect")
                    if not self.is_closed():
                        await throttle()
                state._task_error = asyncio.get_running_loop().create_future()

    @overload
    async def login(
        self,
        username: str,
        password: str,
        *,
        shared_secret: str = ...,
        identity_secret: str = ...,
    ) -> None:
        ...

    @overload
    async def login(
        self,
        *,
        refresh_token: str,
        shared_secret: str = ...,
        identity_secret: str = ...,
    ) -> None:
        ...

    async def login(
        self,
        username: str | None = None,
        password: str | None = None,
        *,
        shared_secret: str | None = None,
        identity_secret: str | None = None,
        refresh_token: str | None = None,
    ) -> None:
        """Initialize a connection to a Steam CM and login.

        If no ``shared_secret`` is passed, you will have to manually enter a Steam guard code using :meth:`code`.

        Parameters
        ----------
        username
            The username of the account to login to.
        password
            The password of the account to login to.
        shared_secret
            The shared secret for the account to login to.
        identity_secret
            The identity secret for the account to login to.
        refresh_token
            The refresh token of the account to login to.
        """
        self.username = username
        self.password = password
        self.shared_secret = shared_secret
        self.identity_secret = identity_secret

        if identity_secret is None:
            log.info("Trades will not be automatically accepted when sent as no identity_secret was passed.")

        await self._login(SteamWebSocket.from_client, refresh_token=refresh_token or self.refresh_token)

    async def anonymous_login(self) -> None:
        """Initialize a connection to a Steam CM and login anonymously."""
        await self._login(SteamWebSocket.anonymous_login_from_client)

    # state stuff
    # TODO decide on where this should take id32s
    def get_user(self, id: Intable) -> User | None:
        """Returns a user from cache with a matching ID or ``None`` if the user was not found.

        Parameters
        ----------
        id
            The ID of the user, can be an :attr:`.ID.id64`, :attr:`.ID.id`, :attr:`.ID.id2` or an
            :attr:`.ID.id3`.
        """
        steam_id = ID(id=id, type=Type.Individual)
        return self._state.get_user(steam_id.id)

    async def fetch_user(self, id: Intable) -> User:
        """Fetches a user with a matching ID.

        Parameters
        ----------
        id
            The ID of the user, can be an :attr:`.ID.id64`, :attr:`.ID.id`, :attr:`.ID.id2` or an
            :attr:`.ID.id3`.
        """
        id64 = parse_id64(id=id, type=Type.Individual)
        return await self._state.fetch_user(id64)

    async def fetch_users(self, *ids: Intable) -> Sequence[User]:
        """Fetches a list of :class:`~steam.User`.

        Note
        ----
        The :class:`~steam.User` objects returned are unlikely to retain the order they were originally in.

        Parameters
        ----------
        ids
            The user's IDs.
        """
        id64s = [parse_id64(id, type=Type.Individual) for id in ids]
        return await self._state.fetch_users(id64s)

    async def fetch_user_named(self, name: str) -> User | None:
        """Fetches a user from https://steamcommunity.com from their community URL name.

        Parameters
        ----------
        name
            The name of the user after https://steamcommunity.com/id
        """
        id64 = await utils.id64_from_url(URL.COMMUNITY / f"id/{name}", self.http._session)
        return await self._state.fetch_user(id64) if id64 is not None else None

    def get_trade(self, id: int) -> TradeOffer | None:
        """Get a trade from cache with a matching ID or ``None`` if the trade was not found.

        Parameters
        ----------
        id
            The id of the trade to search for from the cache.
        """
        return self._state.get_trade(TradeOfferID(id))

    async def fetch_trade(
        self, id: int, *, language: Language | None = None
    ) -> TradeOffer[Item[User], Item[ClientUser], User] | None:
        """Fetches a trade with a matching ID or ``None`` if the trade was not found.

        Parameters
        ----------
        id
            The ID of the trade to search for from the API.
        language
            The language to fetch the trade in. ``None`` uses the current language.
        """
        return await self._state.fetch_trade(TradeOfferID(id), language)

    def get_group(self, id: Intable) -> Group | None:
        """Get a group from cache with a matching ID or ``None`` if the group was not found.

        Parameters
        ----------
        id
            The ID of the group, can be an :attr:`.ID.id64`, :attr:`.ID.id`, :attr:`.ID.id2` or an
            :attr:`.ID.id3`.
        """
        steam_id = ID(id=id, type=Type.Chat)
        return self._state.get_group(steam_id.id)

    def get_clan(self, id: Intable) -> Clan | None:
        """Get a clan from cache with a matching ID or ``None`` if the group was not found.

        Parameters
        ----------
        id
            The ID of the clan, can be an :attr:`.ID.id64`, :attr:`.ID.id`, :attr:`.ID.id2` or an
            :attr:`.ID.id3`.
        """
        steam_id = ID(id=id, type=Type.Clan)
        return self._state.get_clan(steam_id.id)

    async def fetch_clan(self, id: Intable) -> Clan | None:
        """Fetches a clan from the websocket with a matching ID or ``None`` if the clan was not found.

        Parameters
        ----------
        id
            The ID of the clan, can be an :attr:`.ID.id64`, :attr:`.ID.id`, :attr:`.ID.id2` or an
            :attr:`.ID.id3`.
        """
        id64 = parse_id64(id=id, type=Type.Clan)
        return await self._state.fetch_clan(id64)

    async def fetch_clan_named(self, name: str) -> Clan | None:
        """Fetches a clan from https://steamcommunity.com with a matching name or ``None`` if the clan was not found.

        Parameters
        ----------
        name
            The name of the Steam clan.
        """
        steam_id = await ID.from_url(URL.COMMUNITY / "clans" / name, self.http._session)
        return await self._state.fetch_clan(steam_id.id64) if steam_id is not None else None

    def get_app(self, id: int) -> PartialApp[None]:
        """Creates a :class:`PartialApp` instance from its ID.

        Parameters
        ----------
        id
            The app id of the app.
        """
        return PartialApp(self._state, id=id)

    async def fetch_app(self, id: int, *, language: Language | None = None) -> FetchedApp:
        """Fetch an app from its ID.

        Parameters
        ----------
        id
            The app id of the app.
        language
            The language to fetch the app in. If ``None`` uses the current language.

        Raises
        ------
        ValueError
            Passed `id` isn't for a valid app.
        """
        return await self._state.fetch_app(AppID(id), language)

    def get_package(self, id: int) -> PartialPackage:
        """Creates a :class:`PartialPackage` from its ID.

        Parameters
        ----------
        id
            The ID of the package.
        """
        return PartialPackage(self._state, id=id)

    async def fetch_package(self, id: int, *, language: Language | None = None) -> FetchedPackage:
        """Fetch a package from its ID.

        Parameters
        ----------
        id
            The ID of the package.
        language
            The language to fetch the package in. If ``None`` uses the current language.

        Raises
        ------
        ValueError
            Passed `id` isn't for a valid package.
        """
        return await self._state.fetch_package(PackageID(id), language)

    async def redeem_package(self, id: int) -> License:
        """Redeem a promotional free licenses package from its ID.

        Parameters
        ----------
        id
            The ID of the package to redeem.
        """
        id = PackageID(id)
        future: asyncio.Future[License] = asyncio.get_running_loop().create_future()
        async with self._state._license_lock:
            self._state.licenses_being_waited_for[id] = future
            await self.http.redeem_package(id)
            return await future

    def get_bundle(self, id: int) -> PartialBundle:
        """Creates a :class:`PartialBundle` instance from its ID.

        Parameters
        ----------
        id
            The ID of the bundle.
        """
        return PartialBundle(self._state, id=id)

    async def fetch_bundle(self, id: int, *, language: Language | None = None) -> FetchedBundle:
        """Fetch a bundle from its ID.

        Parameters
        ----------
        id
            The ID of the bundle.
        language
            The language to fetch the bundle in. If ``None`` uses the current language.
        """
        return await self._state.fetch_bundle(BundleID(id), language)

    @overload
    async def fetch_server(self, *, id: Intable) -> GameServer | None:
        ...

    @overload
    async def fetch_server(
        self,
        *,
        ip: IPAdress | str,
        port: int = ...,
    ) -> GameServer | None:
        ...

    async def fetch_server(
        self,
        *,
        id: Intable | None = None,
        ip: IPAdress | str | None = None,
        port: int | str | None = None,
    ) -> GameServer | None:
        """Fetch a :class:`.GameServer` from its ip and port or its Steam ID or ``None`` if fetching the server failed.

        Parameters
        ----------
        ip
            The ip of the server.
        port
            The port of the server.
        id
            The ID of the game server, can be an :attr:`.ID.id64`, :attr:`.ID.id2` or an :attr:`.ID.id3`.
            If this is passed, it makes a call to the master server to fetch its ip and port.

        Note
        ----
        Passing an ``ip``, ``port`` and ``id`` to this function will raise an :exc:`TypeError`.
        """

        if id is not None and ip is not None:
            raise TypeError("Too many arguments passed to fetch_server")
        if id:
            # we need to fetch the ip and port
            servers = await self._state.fetch_server_ip_from_steam_id(parse_id64(id, type=Type.GameServer))
            if not servers:
                raise ValueError(f"The master server didn't find a matching server for {id}")
            ip_, _, port = servers[0].addr.rpartition(":")
            ip = IPv4Address(ip_)
        elif not ip:
            raise TypeError("fetch_server missing argument ip")

        servers = await self.fetch_servers(Query.ip / f"{ip}{f':{port}' if port is not None else ''}", limit=1)
        return servers[0] if servers else None

    async def fetch_servers(self, query: Query[Any], *, limit: int = 100) -> list[GameServer]:
        """Query game servers.

        Parameters
        ----------
        query
            The query to match servers with.
        limit
            The maximum amount of servers to return.
        """
        servers = await self._state.fetch_servers(query.query, limit)
        return [GameServer(self._state, server) for server in servers]

    # content server related stuff

    @overload
    async def fetch_product_info(self, *, apps: Collection[App]) -> list[AppInfo]:
        ...

    @overload
    async def fetch_product_info(self, *, packages: Collection[Package]) -> list[PackageInfo]:
        ...

    @overload
    async def fetch_product_info(
        self, *, apps: Collection[App], packages: Collection[Package]
    ) -> tuple[list[AppInfo], list[PackageInfo]]:
        ...

    async def fetch_product_info(
        self, *, apps: Collection[App] = (), packages: Collection[Package] = ()
    ) -> list[AppInfo] | list[PackageInfo] | tuple[list[AppInfo], list[PackageInfo]]:
        """Fetch product info.

        Parameters
        ----------
        apps
            The apps to fetch info on.
        packages
            The packages to fetch info on.
        """

        app_infos, package_infos = await self._state.fetch_product_info(
            (app.id for app in apps), (package.id for package in packages)
        )

        if apps and packages:
            return app_infos, package_infos

        return app_infos if apps else package_infos

    @overload
    async def fetch_store_item(self, *, apps: Sequence[App], language: Language | None = None) -> list[AppStoreItem]:
        ...

    @overload
    async def fetch_store_item(
        self, *, packages: Sequence[Package], language: Language | None = None
    ) -> list[PackageStoreItem]:
        ...

    @overload
    async def fetch_store_item(
        self, *, bundles: Sequence[Bundle], language: Language | None = None
    ) -> list[BundleStoreItem]:
        ...

    @overload
    async def fetch_store_item(
        self, *, apps: Sequence[App], packages: Sequence[Package], language: Language | None = None
    ) -> tuple[list[AppStoreItem], list[PackageStoreItem]]:
        ...

    @overload
    async def fetch_store_item(
        self, *, packages: Sequence[Package], bundles: Sequence[Bundle], language: Language | None = None
    ) -> tuple[list[PackageStoreItem], list[BundleStoreItem]]:
        ...

    @overload
    async def fetch_store_item(
        self, *, apps: Sequence[App], bundles: Sequence[Bundle], language: Language | None = None
    ) -> tuple[list[AppStoreItem], list[BundleStoreItem]]:
        ...

    @overload
    async def fetch_store_item(
        self,
        *,
        apps: Sequence[App],
        packages: Sequence[Package],
        bundles: Sequence[Bundle],
        language: Language | None = None,
    ) -> tuple[list[AppStoreItem], list[PackageStoreItem], list[BundleStoreItem]]:
        ...

    async def fetch_store_item(
        self,
        *,
        apps: Sequence[App] = (),
        packages: Sequence[Package] = (),
        bundles: Sequence[Bundle] = (),
        language: Language | None = None,
    ) -> Any:
        """Fetch store items.

        Parameters
        ----------
        apps
            The apps to fetch store items for.
        packages
            The packages to fetch store items for.
        bundles
            The bundles to fetch store items for.
        language
            The language to fetch the store items in. If ``None``, the default language is used.
        """
        if not any((apps, packages, bundles)):
            raise TypeError("fetch_store_info missing arguments apps, packages or bundles")
        resp = await self._state.fetch_store_info(
            (app.id for app in apps), (package.id for package in packages), (bundle.id for bundle in bundles), language
        )
        language = language or self.http.language
        match apps, packages, bundles:
            case [*_], (), ():  # simple cases
                return [AppStoreItem(self._state, proto, language) for proto in resp]
            case (), [*_], ():
                return [PackageStoreItem(self._state, proto, language) for proto in resp]
            case (), (), [*_]:
                return [BundleStoreItem(self._state, proto, language) for proto in resp]

            case [*_], [*_], ():  # mixed
                return [
                    AppStoreItem(self._state, proto, language)
                    for proto in resp
                    if proto.item_type == store.EStoreItemType.App
                ], [
                    PackageStoreItem(self._state, proto, language)
                    for proto in resp
                    if proto.item_type == store.EStoreItemType.Package
                ]
            case (), [*_], [*_]:
                return [
                    PackageStoreItem(self._state, proto, language)
                    for proto in resp
                    if proto.item_type == store.EStoreItemType.Package
                ], [
                    BundleStoreItem(self._state, proto, language)
                    for proto in resp
                    if proto.item_type == store.EStoreItemType.Bundle
                ]
            case [*_], (), [*_]:
                return [
                    AppStoreItem(self._state, proto, language)
                    for proto in resp
                    if proto.item_type == store.EStoreItemType.App
                ], [
                    BundleStoreItem(self._state, proto, language)
                    for proto in resp
                    if proto.item_type == store.EStoreItemType.Bundle
                ]
            case _:
                return (
                    [
                        AppStoreItem(self._state, proto, language)
                        for proto in resp
                        if proto.item_type == store.EStoreItemType.App
                    ],
                    [
                        PackageStoreItem(self._state, proto, language)
                        for proto in resp
                        if proto.item_type == store.EStoreItemType.Package
                    ],
                    [
                        BundleStoreItem(self._state, proto, language)
                        for proto in resp
                        if proto.item_type == store.EStoreItemType.Bundle
                    ],
                )

    async def register_cd_key(self, key: str) -> TransactionReceipt:
        """Register a CD key.

        Parameters
        ----------
        key
            The CD key to register.
        """
        proto = await self._state.register_cd_key(key)
        return TransactionReceipt(self._state, proto)

    # miscellaneous stuff

    async def fetch_published_file(
        self,
        id: int,
        *,
        revision: PublishedFileRevision = PublishedFileRevision.Default,
        language: Language | None = None,
    ) -> PublishedFile | None:
        """Fetch a published file from its ID.

        Parameters
        ----------
        id
            The ID of the published file.
        revision
            The revision of the published file to fetch.
        language
            The language to fetch the published file in. If ``None``, the current language is used.
        """
        (file,) = await self._state.fetch_published_files((PublishedFileID(id),), revision, language)
        return file

    async def fetch_published_files(
        self,
        *ids: int,
        revision: PublishedFileRevision = PublishedFileRevision.Default,
        language: Language | None = None,
    ) -> list[PublishedFile | None]:
        """Fetch published files from their IDs.

        Parameters
        ----------
        ids
            The IDs of the published files.
        revision
            The revision of the published files to fetch.
        language
            The language to fetch the published files in. If ``None``, the current language is used.
        """
        return await self._state.fetch_published_files(cast(tuple[PublishedFileID, ...], ids), revision, language)

    async def create_post(self, content: str, app: App | None = None) -> Post[ClientUser]:
        """Create a post.

        Parameters
        ----------
        content
            The content of the post.
        app
            The app to create the post for.
        """
        await self._state.create_user_post(content, app_id=AppID(0) if app is None else app.id)
        async for entry in self.user_news(flags=UserNewsType.Post):
            if entry.app == app and entry.actor == self.user:
                post = await entry.post()
                if post.content == content:
                    return cast("Post[ClientUser]", post)
        raise RuntimeError("Post created has no ID, this should be unreachable")

    async def user_news(
        self,
        *,
        limit: int | None = None,
        before: datetime.datetime | None = None,
        after: datetime.datetime | None = None,
        app: App | None = None,
        flags: UserNewsType | None = None,
        language: Language | None = None,
    ) -> AsyncGenerator[UserNews, None]:
        """Fetch news for the user.

        Parameters
        ----------
        limit
            The maximum number of news entries to fetch.
        before
            The date to fetch news before.
        after
            The date to fetch news after.
        app
            The app to fetch news entries related to.
        flags
            The type of news to fetch.
        language
            The language to fetch the news in. If ``None``, the current language is used.
        """
        before = before or DateTime.now()
        after = after or UNIX_EPOCH
        if flags is None:
            flags = UserNewsType.Friend if app is None else UserNewsType.App

        while True:
            msg = await self._state.fetch_user_news(flags, app.id if app is not None else None, before, after, language)

            achievements = {
                achievements.appid: {
                    achievement.name: UserNewsAchievement(
                        achievement.name,
                        PartialApp(self._state, id=achievements.appid),
                        achievement.display_name,
                        achievement.display_description,
                        CDNAsset(
                            self._state,
                            f"{URL.CDN}/steamcommunity/public/images/apps/{achievements.appid}/{achievement.icon}",
                        ),
                        achievement.hidden,
                        round(achievement.unlocked_pct, 1),
                    )
                    for achievement in achievements.achievements
                }
                for achievements in msg.achievement_display_data
            }

            for news_item in msg.news:
                yield (news := UserNews(self._state, news_item, achievements.get(news_item.gameid, {})))
                before = news.created_at
                if limit is not None:
                    limit -= 1
                    if limit <= 0:
                        return
            else:
                return

    async def trade_history(
        self,
        *,
        limit: int | None = 100,
        before: datetime.datetime | None = None,
        after: datetime.datetime | None = None,
        language: Language | None = None,
        include_failed: bool = True,
    ) -> AsyncGenerator[TradeOffer[MovedItem[User], MovedItem[ClientUser], User], None]:
        """An :term:`asynchronous iterator` for accessing a :class:`steam.ClientUser`'s
        :class:`steam.TradeOffer` objects.

        Examples
        --------

        Usage:

        .. code:: python

            async for trade in client.trade_history(limit=10):
                items = [getattr(item, "name", str(item.id)) for item in trade.receiving]
                items = ", ".join(items) or "Nothing"
                print("Partner:", trade.user)
                print("Sent:", items)

        All parameters are optional.

        Parameters
        ----------
        limit
            The maximum number of trades to search through. Default is ``100``. Setting this to ``None`` will fetch all
            of the user's trades, but this will be a very slow operation.
        before
            A time to search for trades before.
        after
            A time to search for trades after.
        language
            The language to fetch the trade in. ``None`` uses the current language.
        include_failed
            Whether to include trades that failed.

        Yields
        ---------
        :class:`~steam.TradeOffer`
        """
        from .trade import TradeOffer

        total: int | None = None
        previous_time = 0
        after = after or UNIX_EPOCH
        before = before or DateTime.now()
        after_timestamp = after.timestamp()
        before_timestamp = before.timestamp()
        yielded = 0

        async def get_trades(
            page: int = 100,
        ) -> list[TradeOffer[MovedItem[User], MovedItem[ClientUser], User]]:
            nonlocal total, previous_time
            data = await self.http.get_trade_history(page, include_failed, previous_time, language)
            if total is None:
                total = data.get("total_trades", 0)
            if not total:
                return []

            descriptions = data.get("descriptions", ())
            trades = [
                TradeOffer._from_history(self._state, trade, descriptions)
                for trade in data.get("trades", ())
                if after_timestamp < trade["time_init"] < before_timestamp
            ]
            previous_created_at = trades[-1].created_at
            assert previous_created_at is not None
            previous_time = previous_created_at.timestamp()
            for trade, partner in zip(trades, await self._state._maybe_users(trade.user.id64 for trade in trades)):
                trade.user = partner
                for item in trade.receiving:
                    item.owner = partner
            return cast(
                "list[TradeOffer[MovedItem[User], MovedItem[ClientUser], User]]", trades
            )  # this should be safe at this point

        for trade in await get_trades():
            if limit is not None and yielded >= limit:
                return
            yield trade
            yielded += 1

        assert total is not None
        if total < 100:
            for page in range(200, math.ceil((total + 100) / 100) * 100, 100):
                for trade in await get_trades(page):
                    if limit is not None and yielded >= limit:
                        return
                    yield trade
                    yielded += 1

    async def all_apps(
        self,
        *,
        limit: int | None = None,
        modified_after: datetime.datetime | None = None,
        include_games: bool = True,
        include_dlc: bool = True,
        include_software: bool = True,
        include_videos: bool = True,
        include_hardware: bool = True,
    ) -> AsyncGenerator[AppListApp, None]:
        """An :term:`asynchronous iterator` over all the apps on Steam.

        Parameters
        ----------
        limit
            The maximum number of apps to search through. Default is ``None``. Setting this to ``None`` will fetch all
            of the apps, but this will be a very slow operation.
        modified_after
            A time to search for apps after.
        include_games
            Whether to include games.
        include_dlc
            Whether to include DLC.
        include_software
            Whether to include software.
        include_videos
            Whether to include videos.
        include_hardware
            Whether to include hardware.

        Yields
        ------
        :class:`~steam.AppListApp`
        """
        async for app in self.http.get_all_apps(
            include_games,
            include_dlc,
            include_software,
            include_videos,
            include_hardware,
            limit=limit,
            chunk_size=min(limit if limit is not None else 10_000, 50_000),
            modified_after=modified_after,
        ):
            yield AppListApp(self._state, app)

    async def change_presence(
        self,
        *,
        app: App | None = None,
        apps: Iterable[App] | None = None,
        state: PersonaState | None = None,
        ui_mode: UIMode | None = None,
        flags: PersonaStateFlag | None = None,
        force_kick: bool = False,
    ) -> None:
        """Set your status.

        Parameters
        ----------
        app
            An app to set your status as.
        apps
            A list of apps to set your status to.
        state
            The state to show your account as.

            Warning
            -------
            Setting your status to :attr:`~steam.PersonaState.Offline`, will stop you receiving persona state updates
            and by extension :meth:`on_user_update` will stop being dispatched.

        ui_mode
            The UI mode to set your status to.
        flags
            The flags to update your account with.
        force_kick
            Whether to forcefully kick any other playing sessions.
        """
        apps_ = [app.to_proto() for app in apps] if apps is not None else []
        if app is not None:
            apps_.append(app.to_proto())
        if self.ws is None:
            raise RuntimeError("Client is not logged in")
        await self.ws.change_presence(apps=apps_, state=state, flags=flags, ui_mode=ui_mode, force_kick=force_kick)

    async def trade_url(self, generate_new: bool = False) -> TradeURLInfo:
        """Fetches this account's trade url.

        Parameters
        ----------
        generate_new
            Whether or not to generate a new trade token, defaults to ``False``.
        """
        info = utils.parse_trade_url(await self._state.fetch_trade_url(generate_new))
        assert info is not None
        return info

    async def wait_until_ready(self) -> None:
        """Waits until the client's internal cache is all ready."""
        await self._ready.wait()

    # here be dragons

    async def fetch_price(self, name: str, app: App, currency: Currency | None = None) -> PriceOverview:
        """Fetch the :class:`PriceOverview` for an item.

        Parameters
        ----------
        name
            The name of the item.
        app
            The app the item is from.
        currency
            The currency to fetch the price in.
        """
        price = await self.http.get_price(app.id, name, currency)
        return PriceOverview(price, currency or self.http.currency)

    async def fetch_price_history(self, name: str, app: App, currency: Currency | None = None) -> list[PriceHistory]:
        """Fetch the price history for an item.

        Parameters
        ----------
        name
            The name of the item.
        app
            The app the item is from.
        currency
            The currency to fetch the price in.
        """
        prices = await self.http.get_price_history(app.id, name, currency)
        return [PriceHistory(*price) for price in prices]

    async def fetch_listings(self, name: str, app: App) -> list[Listing]:
        """Fetch the listings for an item.

        Parameters
        ----------
        name
            The name of the item.
        app
            The app the item is from.
        """
        listings = await self.http.get_listings(app.id, name)
        return [Listing(self._state, listing) for listing in listings]

    async def search_market(
        self,
        query: str = "",
        *,
        limit: int | None = 100,
        search_description: bool = True,
        sort_column: market.SortColumn = "popular",
        sort_descending: bool = True,
    ) -> AsyncGenerator[MarketSearch, None]:
        "https://steamcommunity.com/market/search?q=&descriptions=1&category_570_Hero[]=any&category_570_Slot[]=any&category_570_Type[]=any&category_570_Quality[]=tag_unique&appid=570"
        "https://steamcommunity.com/market/search?q=&category_614910_collection%5B%5D=any&category_614910_color%5B%5D=tag_carrot&appid=614910"
        async for search in self.http.search_market(
            query=query,
        ):
            yield

    # events to be subclassed

    async def on_error(self, event: str, error: Exception, *args: object, **kwargs: object):
        """The default error handler provided by the client.

        Usually when an event raises an uncaught exception, a traceback is printed to :attr:`sys.stderr` and the
        exception is ignored. If you want to change this behaviour and handle the exception yourself, this event can
        be overridden. Which, when done, will suppress the default action of printing the traceback.

        If you want exception to propagate out of the :class:`Client` class you can define an ``on_error`` handler
        consisting of a single empty :ref:`py:raise`. Exceptions raised by ``on_error`` will not be handled in any
        way by :class:`Client`.

        Parameters
        ----------
        event
            The name of the event that errored.
        error
            The error that was raised.
        args
            The positional arguments associated with the event.
        kwargs
            The key-word arguments associated with the event.
        """
        print(f"Ignoring exception in {event}", file=sys.stderr)
        traceback.print_exception(error, file=sys.stderr)

    if TYPE_CHECKING or DOCS_BUILDING:
        # these methods shouldn't exist at runtime unless subclassed to prevent pollution of logs

        async def on_connect(self) -> None:
            """Called when the client has successfully connected to Steam. This is not the same as the client being
            fully prepared, see :func:`on_ready` for that.

            The warnings on :meth:`on_ready` also apply.
            """

        async def on_disconnect(self) -> None:
            """Called when the client has disconnected from Steam. This could happen either through the internet
            disconnecting, an explicit call to logout, or Steam terminating the connection.

            This function can be called multiple times.
            """

        async def on_ready(self) -> None:
            """Called after a successful login and the client has handled setting up everything.

            Warning
            -------
            This function is not guaranteed to be the first event called. Likewise, this function is **not** guaranteed
            to only be called once. This library implements reconnection logic and will therefore end up calling this
            event whenever a CM disconnects.
            """

        async def on_login(self) -> None:
            """Called when the client has logged into https://steamcommunity.com."""

        async def on_logout(self) -> None:
            """Called when the client has logged out of https://steamcommunity.com."""

        async def on_message(self, message: steam.Message, /) -> None:
            """Called when a message is created.

            Parameters
            ----------
            message
                The message that was received.
            """

        async def on_typing(self, user: steam.User, when: datetime.datetime, /) -> None:
            """Called when typing is started.

            Parameters
            ----------
            user
                The user that started typing.
            when
                The time the user started typing at.
            """

        async def on_reaction_add(self, reaction: MessageReaction, /) -> None:
            """Called when a reaction is added to a message.

            Parameters
            ----------
            reaction
                The reaction that was added.
            """

        async def on_reaction_remove(self, reaction: MessageReaction, /) -> None:
            """Called when a reaction is removed from a message.

            Parameters
            ----------
            reaction
                The reaction that was removed.
            """

        async def on_trade(self, trade: steam.TradeOffer, /) -> None:
            """Called when the client sends/receives a trade offer.

            Parameters
            ----------
            trade
                The trade offer that was received/send.
            """

        async def on_trade_update(self, before: steam.TradeOffer, after: steam.TradeOffer, /) -> None:
            """Called when the client or the trade partner updates a trade offer.

            Parameters
            ----------
            before
                The trade offer that was updated prior to the update.
            after
                The trade offer now.
            """

        async def on_comment(self, comment: steam.Comment, /) -> None:
            """Called when the client receives a comment notification.

            Parameters
            ----------
            comment
                The comment received.
            """

        async def on_invite(
            self, invite: steam.UserInvite | steam.ClanInvite | steam.GroupInvite | steam.AppInvite, /
        ) -> None:
            """Called when the client receives/sends an invitation.

            Parameters
            ----------
            invite
                The invite received.
            """

        async def on_invite_accept(
            self, invite: steam.UserInvite | steam.ClanInvite | steam.GroupInvite | steam.AppInvite, /
        ) -> None:
            """Called when the client/author accepts an invitation.

            Parameters
            ----------
            invite
                The invite that was accepted.
            """

        async def on_invite_decline(
            self, invite: steam.UserInvite | steam.ClanInvite | steam.GroupInvite | steam.AppInvite, /
        ) -> None:
            """Called when the client/author declines an invitation.

            Parameters
            ----------
            invite
                The invite that was declined.
            """

        async def on_user_update(self, before: steam.User, after: steam.User, /) -> None:
            """Called when a user is updated, due to one or more of the following attributes changing:

                - :attr:`~steam.User.name`
                - :attr:`~steam.User.state`
                - :attr:`~steam.User.flags`
                - :attr:`~steam.User.avatar_url`
                - :attr:`~steam.User.last_logon`
                - :attr:`~steam.User.last_logoff`
                - :attr:`~steam.User.last_seen_online`
                - :attr:`~steam.User.app`

            Parameters
            ----------
            before
                The user's state before it was updated.
            after
                The user's state now.
            """

        async def on_friend_add(self, friend: steam.Friend, /) -> None:
            """Called when a friend is added to the client's friends list.

            Parameters
            ----------
            friend
                The friend that was added.
            """

        async def on_friend_remove(self, friend: steam.Friend, /) -> None:
            """Called when you or the ``friend`` remove each other from your friends lists.

            Parameters
            ----------
            friend
                The friend who was removed.
            """

        async def on_clan_join(self, clan: steam.Clan, /) -> None:
            """Called when the client joins a new clan.

            Parameters
            ----------
            clan
                The joined clan.
            """

        async def on_clan_update(self, before: steam.Clan, after: steam.Clan, /) -> None:
            """Called when a clan is updated, due to one or more of the following attributes changing:

                - :attr:`~steam.Clan.name`
                - :attr:`~steam.Clan.avatar_url`
                - :attr:`~steam.Clan.member_count`
                - :attr:`~steam.Clan.in_game_count`
                - :attr:`~steam.Clan.online_count`
                - :attr:`~steam.Clan.active_member_count`

            Parameters
            ----------
            before
                The clan's state before it was updated.
            after
                The clan's state now.
            """

        async def on_clan_leave(self, clan: steam.Clan, /) -> None:
            """Called when the client leaves a clan.

            Parameters
            ----------
            clan
                The left clan.
            """

        async def on_group_join(self, group: steam.Group, /) -> None:
            """Called when the client joins a new group.

            Parameters
            ----------
            group
                The joined group.
            """

        async def on_group_update(self, before: steam.Group, after: steam.Group, /) -> None:
            """Called when a group is updated.

            Parameters
            ----------
            before
                The group's state before it was updated.
            after
                The group's state now.
            """

        async def on_group_leave(self, group: steam.Group, /) -> None:
            """Called when the client leaves a group.

            Parameters
            ----------
            group
                The left group.
            """

        async def on_event_create(self, event: steam.Event, /) -> None:
            """Called when an event in a clan is created.

            Parameters
            ----------
            event
                The event that was created.
            """

        async def on_announcement_create(self, announcement: steam.Announcement, /) -> None:
            """Called when an announcement in a clan is created.

            Parameters
            ----------
            announcement
                The announcement that was created.
            """

        async def on_authentication_ticket_update(
            self, ticket: steam.AuthenticationTicket, response: steam.AuthSessionResponse, state: int, /
        ) -> None:
            """Called when the client's authentication ticket is updated.

            Parameters
            ----------
            ticket
                The updated ticket.
            response
                The response code from the CM.
            state
                The state of the ticket.
            """

    @overload
    async def wait_for(
        self,
        event: Literal[
            "connect",
            "disconnect",
            "ready",
            "login",
            "logout",
        ],
        *,
        check: Callable[[], bool] = ...,
        timeout: float | None = ...,
    ) -> None:
        ...

    @overload
    async def wait_for(
        self,
        event: Literal["error"],
        *,
        check: Callable[[str, Exception, tuple[Any, ...], dict[str, Any]], bool] = ...,
        timeout: float | None = ...,
    ) -> tuple[str, Exception, tuple[Any, ...], dict[str, Any]]:
        ...

    @overload
    async def wait_for(
        self,
        event: Literal["message"],
        *,
        check: Callable[[Message], bool] = ...,
        timeout: float | None = ...,
    ) -> Message:
        ...

    @overload
    async def wait_for(
        self,
        event: Literal["comment"],
        *,
        check: Callable[[Comment], bool] = ...,
        timeout: float | None = ...,
    ) -> Comment:
        ...

    @overload
    async def wait_for(
        self,
        event: Literal["user_update"],
        *,
        check: Callable[[User, User], bool] = ...,
        timeout: float | None = ...,
    ) -> tuple[User, User]:
        ...

    @overload
    async def wait_for(
        self,
        event: Literal["clan_update"],
        *,
        check: Callable[[Clan, Clan], bool] = ...,
        timeout: float | None = ...,
    ) -> tuple[Clan, Clan]:
        ...

    @overload
    async def wait_for(
        self,
        event: Literal["group_update"],
        *,
        check: Callable[[Group, Group], bool] = ...,
        timeout: float | None = ...,
    ) -> tuple[Group, Group]:
        ...

    @overload
    async def wait_for(
        self,
        event: Literal["typing"],
        *,
        check: Callable[[User, datetime.datetime], bool] = ...,
        timeout: float | None = ...,
    ) -> tuple[User, datetime.datetime]:
        ...

    @overload
    async def wait_for(
        self,
        event: Literal["trade"],
        *,
        check: Callable[[TradeOffer], bool] = ...,
        timeout: float | None = ...,
    ) -> TradeOffer:
        ...

    @overload
    async def wait_for(
        self,
        event: Literal["trade_update",],
        *,
        check: Callable[[TradeOffer, TradeOffer], bool] = ...,
        timeout: float | None = ...,
    ) -> tuple[TradeOffer, TradeOffer]:
        ...

    @overload
    async def wait_for(
        self,
        event: Literal[
            "friend_add",
            "friend_remove",
        ],
        *,
        check: Callable[[Friend], bool] = ...,
        timeout: float | None = ...,
    ) -> User:
        ...

    @overload
    async def wait_for(
        self,
        event: Literal[
            "invite",
            "invite_accept",
            "invite_decline",
        ],
        *,
        check: Callable[[UserInvite | ClanInvite | GroupInvite | AppInvite], bool] = ...,
        timeout: float | None = ...,
    ) -> UserInvite | ClanInvite | GroupInvite | AppInvite:
        ...

    @overload
    async def wait_for(
        self,
        event: Literal[
            "clan_join",
            "clan_leave",
        ],
        *,
        check: Callable[[Clan], bool] = ...,
        timeout: float | None = ...,
    ) -> Clan:
        ...

    @overload
    async def wait_for(
        self,
        event: Literal[
            "group_join",
            "group_leave",
        ],
        *,
        check: Callable[[Group], bool] = ...,
        timeout: float | None = ...,
    ) -> Group:
        ...

    @overload
    async def wait_for(
        self,
        event: Literal["event_create"],
        *,
        check: Callable[[Event], bool] = ...,
        timeout: float | None = ...,
    ) -> Event:
        ...

    @overload
    async def wait_for(
        self,
        event: Literal["announcement_create"],
        *,
        check: Callable[[Announcement], bool] = ...,
        timeout: float | None = ...,
    ) -> Announcement:
        ...

    @overload
    async def wait_for(
        self,
        event: Literal["authentication_ticket_update"],
        *,
        check: Callable[[AuthenticationTicket, AuthSessionResponse, int], bool] = ...,
        timeout: float | None = ...,
    ) -> tuple[AuthenticationTicket, AuthSessionResponse, int]:
        ...

    @overload
    async def wait_for(
        self: Bot,
        event: Literal["command_error"],
        *,
        check: Callable[[commands.Context, Exception], bool] | None = ...,
        timeout: float | None = ...,
    ) -> tuple[commands.Context, Exception]:
        ...

    @overload
    async def wait_for(
        self: Bot,
        event: Literal[
            "command",
            "command_completion",
        ],
        *,
        check: Callable[[commands.Context], bool] | None = ...,
        timeout: float | None = ...,
    ) -> commands.Context:
        ...

    async def wait_for(
        self,
        event: str,
        *,
        check: Callable[..., bool] = return_true,
        timeout: float | None = None,
    ) -> Any:
        """Wait for the first event to be dispatched that meets the requirements, this by default is the first event
        with a matching event name.

        Parameters
        ----------
        event
            The event name from the :ref:`event reference <event-reference>`, but without the ``on_`` prefix, to wait
            for.
        check
            A callable predicate that checks the received event. The arguments must match the parameters of the
            ``event`` being waited for and must return a :class:`bool`.
        timeout
            By default, :meth:`wait_for` function does not timeout, however, in the case a ``timeout`` parameter is
            passed after the amount of seconds passes :exc:`asyncio.TimeoutError` is raised.

        Raises
        ------
        :exc:`asyncio.TimeoutError`
            If the provided timeout was reached.

        Returns
        -------
        Returns ``None``, a single argument or a :class:`tuple` of multiple arguments that mirrors the parameters for
        the ``event`` parameter from the :ref:`event reference <event-reference>`.
        """
        future = asyncio.get_running_loop().create_future()

        event_lower = event.lower()
        try:
            listeners = self._listeners[event_lower]
        except KeyError:
            listeners = []
            self._listeners[event_lower] = listeners

        listeners.append((future, check))
        return await asyncio.wait_for(future, timeout)<|MERGE_RESOLUTION|>--- conflicted
+++ resolved
@@ -46,12 +46,8 @@
 from .guard import get_authentication_code
 from .http import HTTPClient
 from .id import ID, parse_id64
-<<<<<<< HEAD
 from .market import Listing, PriceHistory, PriceOverview, Wallet
-from .models import return_true
-=======
-from .models import CDNAsset, PriceOverview, Wallet, return_true
->>>>>>> 56e9ca34
+from .models import CDNAsset, return_true
 from .package import FetchedPackage, License, Package, PartialPackage
 from .protobufs import store
 from .state import ConnectionState
@@ -81,12 +77,8 @@
     from .post import Post
     from .published_file import PublishedFile
     from .reaction import ClientEmoticon, ClientSticker, MessageReaction
-<<<<<<< HEAD
-    from .trade import Item, MovedItem, TradeOffer
+    from .trade import Asset, Item, MovedItem, TradeOffer
     from .types import market
-=======
-    from .trade import Asset, Item, MovedItem, TradeOffer
->>>>>>> 56e9ca34
     from .types.http import IPAdress
     from .user import ClientUser, User
 
