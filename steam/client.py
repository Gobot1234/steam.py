--- conflicted
+++ resolved
@@ -722,11 +722,7 @@
             A mapping of the prices of item names to price overviews.
         """
         items = convert_items(item_names, games)
-<<<<<<< HEAD
         return await self._market.get_prices(items)
-=======
-        return await self._market.fetch_prices(items)
->>>>>>> d03c1366
 
     # misc
 
