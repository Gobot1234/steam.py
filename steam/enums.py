--- conflicted
+++ resolved
@@ -772,10 +772,7 @@
     Mapping[str, Language], {value: key for key, value in Language.WEB_API_MAP.items()}
 )
 
-<<<<<<< HEAD
-=======
-
->>>>>>> ea8d37ca
+
 class Currency(IntEnum):
     """All currencies currently supported by Steam."""
     USD = 1
