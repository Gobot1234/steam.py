--- conflicted
+++ resolved
@@ -57,11 +57,7 @@
 )
 
 T = TypeVar("T")
-<<<<<<< HEAD
-APP_ID_MAX = 2**32
-=======
 APP_ID_MAX = 2**32 - 1
->>>>>>> 8b83acab
 
 
 class GameDict(TypedDict):
