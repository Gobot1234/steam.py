--- conflicted
+++ resolved
@@ -1794,18 +1794,9 @@
         finally:
             self.polling_confirmations = False
 
-<<<<<<< HEAD
-    @parser
-    def handle_wallet(self, msg: client_server.CMsgClientWalletInfoUpdate) -> None:
-        self.wallet = Wallet(
-            self, msg.balance64, Currency.try_value(msg.currency), msg.balance64_delayed, Realm.try_value(msg.realm)
-        )
-        self.handled_wallet.set()
-=======
     async def wait_for_confirmation(self, id: TradeOfferID) -> Confirmation:
         self._tg.create_task(self.poll_confirmations())
         return await self.confirmation_queue.wait_for(id=id)
->>>>>>> 56e9ca34
 
     async def _fetch_store_info(
         self, ids: list[store.StoreItemId], language: Language | None = None
@@ -2392,7 +2383,7 @@
     @parser
     def handle_wallet(self, msg: client_server.CMsgClientWalletInfoUpdate) -> None:
         self.wallet = Wallet(
-            self, msg.balance64, CurrencyCode.try_value(msg.currency), msg.balance64_delayed, Realm.try_value(msg.realm)
+            self, msg.balance64, Currency.try_value(msg.currency), msg.balance64_delayed, Realm.try_value(msg.realm)
         )
         self.handled_wallet.set()
 
